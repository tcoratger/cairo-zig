// Core imports.
const std = @import("std");
const Allocator = std.mem.Allocator;
const ArrayList = std.ArrayList;
const starknet_felt = @import("../math/fields/starknet.zig");

// Local imports.
const segments = @import("memory/segments.zig");
const relocatable = @import("memory/relocatable.zig");
const MaybeRelocatable = relocatable.MaybeRelocatable;
const Relocatable = relocatable.Relocatable;
const instructions = @import("instructions.zig");
const RunContext = @import("run_context.zig").RunContext;
const CairoVMError = @import("error.zig").CairoVMError;
const MemoryError = @import("error.zig").MemoryError;
const TraceError = @import("error.zig").TraceError;
const Config = @import("config.zig").Config;
const TraceContext = @import("trace_context.zig").TraceContext;
const build_options = @import("../build_options.zig");
const BuiltinRunner = @import("./builtins/builtin_runner/builtin_runner.zig").BuiltinRunner;
const Felt252 = @import("../math/fields/starknet.zig").Felt252;
const HashBuiltinRunner = @import("./builtins/builtin_runner/hash.zig").HashBuiltinRunner;
const Instruction = instructions.Instruction;
const Opcode = instructions.Opcode;

/// Represents the Cairo VM.
pub const CairoVM = struct {
    const Self = @This();

    // ************************************************************
    // *                        FIELDS                            *
    // ************************************************************

    /// The memory allocator. Can be needed for the deallocation of the VM resources.
    allocator: Allocator,
    /// The run context.
    run_context: *RunContext,
    /// ArrayList of built-in runners
    builtin_runners: ArrayList(BuiltinRunner),
    /// The memory segment manager.
    segments: *segments.MemorySegmentManager,
    /// Whether the run is finished or not.
    is_run_finished: bool,
    /// VM trace
    trace_context: TraceContext,
    /// Whether the trace has been relocated
    trace_relocated: bool,
    /// Current Step
    current_step: usize,
    /// Rc limits
    rc_limits: ?struct { i16, i16 },
    relocation_table: ?std.ArrayList(usize),

    // ************************************************************
    // *             MEMORY ALLOCATION AND DEALLOCATION           *
    // ************************************************************

    /// Creates a new Cairo VM.
    /// # Arguments
    /// - `allocator`: The allocator to use for the VM.
    /// - `config`: Configurations used to initialize the VM.
    /// # Returns
    /// - `CairoVM`: The created VM.
    /// # Errors
    /// - If a memory allocation fails.
    pub fn init(
        allocator: Allocator,
        config: Config,
    ) !Self {
        // Initialize the memory segment manager.
        const memory_segment_manager = try segments.MemorySegmentManager.init(allocator);
        errdefer memory_segment_manager.deinit();
        // Initialize the run context.
        const run_context = try RunContext.init(allocator);
        errdefer run_context.deinit();
        // Initialize the trace context.
        const trace_context = try TraceContext.init(allocator, config.enable_trace);
        errdefer trace_context.deinit();
        // Initialize the built-in runners.
        const builtin_runners = ArrayList(BuiltinRunner).init(allocator);
        errdefer builtin_runners.deinit();

        return Self{
            .allocator = allocator,
            .run_context = run_context,
            .builtin_runners = builtin_runners,
            .segments = memory_segment_manager,
            .is_run_finished = false,
            .trace_context = trace_context,
            .trace_relocated = false,
            .current_step = 0,
            .rc_limits = null,
            .relocation_table = null,
        };
    }

    /// Safe deallocation of the VM resources.
    pub fn deinit(self: *Self) void {
        // Deallocate the memory segment manager.
        self.segments.deinit();
        // Deallocate the run context.
        self.run_context.deinit();
        // Deallocate trace
        self.trace_context.deinit();
        // Deallocate built-in runners
        self.builtin_runners.deinit();

        if (self.relocation_table) |r| {
            r.deinit();
        }
    }

    // ************************************************************
    // *                        METHODS                           *
    // ************************************************************

    /// Computes and returns the effective size of memory segments.
    ///
    /// This function iterates through the memory segments, calculates their effective sizes, and
    /// updates the segment sizes map accordingly. It ensures that the map reflects the maximum
    /// offset used in each segment.
    ///
    /// # Returns
    ///
    /// An AutoArrayHashMap representing the computed effective sizes of memory segments.
    pub fn computeSegmentsEffectiveSizes(self: *Self, allow_temp_segments: bool) !std.AutoArrayHashMap(i64, u32) {
        return self.segments.computeEffectiveSize(allow_temp_segments);
    }

    /// Adds a memory segment to the Cairo VM and returns the first address of the new segment.
    ///
    /// This function internally calls `addSegment` on the memory segments manager, creating a new
    /// relocatable address for the new segment. It increments the number of segments in the VM.
    ///
    /// # Returns
    ///
    /// The relocatable address representing the first address of the new memory segment.
    pub fn addMemorySegment(self: *Self) !Relocatable {
        return try self.segments.addSegment();
    }

    /// Retrieves a value from the memory at the specified relocatable address.
    ///
    /// This function internally calls `get` on the memory segments manager, returning the value
    /// at the given address. It handles the possibility of an out-of-bounds access and returns
    /// an error of type `MemoryOutOfBounds` in such cases.
    ///
    /// # Arguments
    ///
    /// - `address`: The relocatable address to retrieve the value from.
    /// # Returns
    ///
    /// - The value at the specified address, or an error of type `MemoryOutOfBounds`.
    pub fn getRelocatable(
        self: *Self,
        address: Relocatable,
    ) ?MaybeRelocatable {
        return self.segments.memory.get(address);
    }

    /// Gets a reference to the list of built-in runners in the Cairo VM.
    ///
    /// This function returns a mutable reference to the list of built-in runners,
    /// allowing access and modification of the Cairo VM's built-in runner instances.
    ///
    /// # Returns
    ///
    /// A mutable reference to the list of built-in runners.
    pub fn getBuiltinRunners(self: *Self) *ArrayList(BuiltinRunner) {
        return &self.builtin_runners;
    }

    pub fn insertInMemory(
        self: *Self,
        address: Relocatable,
        value: MaybeRelocatable,
    ) error{ InvalidMemoryAddress, MemoryOutOfBounds }!void {
        _ = value;
        _ = address;
        _ = self;

        // TODO: complete the implementation once set method is completed in Memory
    }

    /// Retrieves the used size of a memory segment by its index, if available; otherwise, returns null.
    ///
    /// This function internally calls `getSegmentUsedSize` on the memory segments manager, returning
    /// the used size of the segment at the specified index. It handles the possibility of the size not
    /// being computed and returns null if not available.
    ///
    /// # Parameters
    ///
    /// - `index` (u32): The index of the memory segment.
    /// # Returns
    ///
    /// - The used size of the segment at the specified index, or null if not computed.
    pub fn getSegmentUsedSize(self: *Self, index: u32) ?u32 {
        return self.segments.getSegmentUsedSize(index);
    }

    /// Retrieves the size of a memory segment by its index, if available; otherwise, computes it.
    ///
    /// This function internally calls `getSegmentSize` on the memory segments manager, attempting
    /// to retrieve the size of the segment at the specified index. If the size is not available,
    /// it computes the effective size using `getSegmentUsedSize` and returns it.
    ///
    /// # Parameters
    ///
    /// - `index` (u32): The index of the memory segment.
    /// # Returns
    ///
    /// - The size of the segment at the specified index, or a computed effective size if not available.
    pub fn getSegmentSize(self: *Self, index: u32) ?u32 {
        return self.segments.getSegmentSize(index);
    }

    /// Retrieves a `Felt252` value from the memory at the specified relocatable address in the Cairo VM.
    ///
    /// This function internally calls `getFelt` on the memory segments manager, attempting
    /// to retrieve a `Felt252` value at the given address. It handles the possibility of an
    /// out-of-bounds memory access and returns an error if needed.
    ///
    /// # Arguments
    ///
    /// - `address`: The relocatable address to retrieve the `Felt252` value from.
    /// # Returns
    ///
    /// - The `Felt252` value at the specified address, or an error if not available.
    pub fn getFelt(self: *Self, address: Relocatable) !Felt252 {
        return self.segments.memory.getFelt(address);
    }

    /// Do a single step of the VM.
    /// Process an instruction cycle using the typical fetch-decode-execute cycle.
    pub fn step(self: *Self, allocator: Allocator) !void {
        // TODO: Run hints.

        std.log.debug(
            "Running instruction at pc: {}",
            .{self.run_context.pc.*},
        );

        // ************************************************************
        // *                    FETCH                                 *
        // ************************************************************

        const encoded_instruction = self.segments.memory.get(self.run_context.pc.*);

        // ************************************************************
        // *                    DECODE                                *
        // ************************************************************

        // First, we convert the encoded instruction to a u64.
        // If the MaybeRelocatable is not a felt, this operation will fail.
        // If the MaybeRelocatable is a felt but the value does not fit into a u64, this operation will fail.
        const encoded_instruction_u64 = encoded_instruction.?.tryIntoU64() catch {
            return CairoVMError.InstructionEncodingError;
        };

        // Then, we decode the instruction.
        const instruction = try instructions.decode(encoded_instruction_u64);

        // ************************************************************
        // *                    EXECUTE                               *
        // ************************************************************
        return self.runInstruction(allocator, &instruction);
    }

    /// Insert Operands only after checking if they were deduced.
    // # Arguments
    /// - `allocator`: allocator where OperandsResult stored.
    /// - `op`: OperandsResult object that stores all operands.
    pub fn insertDeducedOperands(self: *Self, allocator: Allocator, op: OperandsResult) !void {
        if (op.wasOp0Deducted()) {
            try self.segments.memory.set(allocator, op.op_0_addr, op.op_0);
        }
        if (op.wasOp1Deducted()) {
            try self.segments.memory.set(allocator, op.op_1_addr, op.op_1);
        }
        if (op.wasDestDeducted()) {
            try self.segments.memory.set(allocator, op.dst_addr, op.dst);
        }
    }

    /// Run a specific instruction.
    // # Arguments
    /// - `instruction`: The instruction to run.
    pub fn runInstruction(
        self: *Self,
        allocator: Allocator,
        instruction: *const instructions.Instruction,
    ) !void {
        if (!build_options.trace_disable) {
            try self.trace_context.traceInstruction(.{
                .pc = self.run_context.pc,
                .ap = self.run_context.ap,
                .fp = self.run_context.fp,
            });
        }

        const operands_result = try self.computeOperands(allocator, instruction);
        try self.insertDeducedOperands(allocator, operands_result);

        try self.updateRegisters(
            instruction,
            operands_result,
        );

        const OFFSET_BITS: u32 = 16;
        const off_0 = if (instruction.off_0 < 0) 0 else instruction.off_0 + (@as(i16, 1) << (OFFSET_BITS - 1));
        const off_1 = if (instruction.off_1 < 0) 0 else instruction.off_1 + (@as(i16, 1) << (OFFSET_BITS - 1));
        const off_2 = if (instruction.off_2 < 0) 0 else instruction.off_2 + (@as(i16, 1) << (OFFSET_BITS - 1));

        const limits = self.rc_limits orelse .{ off_0, off_0 };
        self.rc_limits = .{ @min(limits[0], off_0, off_1, off_2), @max(limits[1], off_0, off_1, off_2) };

        self.segments.memory.markAsAccessed(operands_result.dst_addr);
        self.segments.memory.markAsAccessed(operands_result.op_0_addr);
        self.segments.memory.markAsAccessed(operands_result.op_1_addr);

        self.current_step += 1;
    }

    /// Compute the operands for a given instruction.
    /// # Arguments
    /// - `instruction`: The instruction to compute the operands for.
    /// # Returns
    /// - `Operands`: The operands for the instruction.
    pub fn computeOperands(
        self: *Self,
        allocator: Allocator,
        instruction: *const instructions.Instruction,
    ) !OperandsResult {
        var op_res = OperandsResult.default();
        op_res.res = null;

        op_res.dst_addr = try self.run_context.computeDstAddr(instruction);
        const dst_op = self.segments.memory.get(op_res.dst_addr);

        op_res.op_0_addr = try self.run_context.computeOp0Addr(instruction);

        op_res.op_1_addr = try self.run_context.computeOp1Addr(
            instruction,
            op_res.op_0,
        );
        const op_1_op = self.segments.memory.get(op_res.op_1_addr);

        // Deduce the operands if they haven't been successfully retrieved from memory.

        if (self.segments.memory.get(op_res.op_0_addr)) |op_0| {
            op_res.op_0 = op_0;
        } else {
            op_res.setOp0(true);
            op_res.op_0 = try self.computeOp0Deductions(
                allocator,
                op_res.op_0_addr,
                instruction,
                &dst_op,
                &op_1_op,
            );
        }

        if (op_1_op) |op_1| {
            op_res.op_1 = op_1;
        } else {
            op_res.setOp1(true);
            op_res.op_1 = try self.computeOp1Deductions(
                allocator,
                op_res.op_1_addr,
                &op_res.res,
                instruction,
                &dst_op,
                &@as(?MaybeRelocatable, op_res.op_0),
            );
        }

        if (op_res.res == null) {
            op_res.res = try computeRes(instruction, op_res.op_0, op_res.op_1);
        }

        if (dst_op) |dst| {
            op_res.dst = dst;
        } else {
            op_res.setDst(true);
            op_res.dst = try self.deduceDst(instruction, op_res.res);
        }

        return op_res;
    }

    /// Compute Op0 deductions based on the provided instruction, destination, and Op1.
    ///
    /// This function first attempts to deduce Op0 using built-in deductions. If that returns a null,
    /// it falls back to deducing Op0 based on the provided destination and Op1.
    ///
    /// ## Arguments
    /// - `op_0_addr`: The address of the operand to deduce.
    /// - `instruction`: The instruction to deduce the operand for.
    /// - `dst`: The destination of the instruction.
    /// - `op1`: The Op1 operand.
    ///
    /// ## Returns
    /// - `MaybeRelocatable`: The deduced Op0 operand or an error if deducing Op0 fails.
    pub fn computeOp0Deductions(
        self: *Self,
        allocator: Allocator,
        op_0_addr: Relocatable,
        instruction: *const instructions.Instruction,
        dst: *const ?MaybeRelocatable,
        op1: *const ?MaybeRelocatable,
    ) !MaybeRelocatable {
        const op0_op = try self.deduceMemoryCell(allocator, op_0_addr) orelse (try self.deduceOp0(
            instruction,
            dst,
            op1,
        )).op_0;

        return op0_op orelse CairoVMError.FailedToComputeOp0;
    }

    /// Compute Op1 deductions based on the provided instruction, destination, and Op0.
    ///
    /// This function attempts to deduce Op1 using built-in deductions. If that returns a null,
    /// it falls back to deducing Op1 based on the provided destination, Op0, and the result.
    ///
    /// ## Arguments
    /// - `op1_addr`: The address of the operand to deduce.
    /// - `res`: The result of the computation.
    /// - `instruction`: The instruction to deduce the operand for.
    /// - `dst_op`: The destination operand.
    /// - `op0`: The Op0 operand.
    ///
    /// ## Returns
    /// - `MaybeRelocatable`: The deduced Op1 operand or an error if deducing Op1 fails.
    pub fn computeOp1Deductions(
        self: *Self,
        allocator: Allocator,
        op1_addr: Relocatable,
        res: *?MaybeRelocatable,
        instruction: *const instructions.Instruction,
        dst_op: *const ?MaybeRelocatable,
        op0: *const ?MaybeRelocatable,
    ) !MaybeRelocatable {
        if (try self.deduceMemoryCell(allocator, op1_addr)) |op1| {
            return op1;
        } else {
            const op1_deductions = try deduceOp1(instruction, dst_op, op0);
            if (res.* == null) {
                res.* = op1_deductions.res;
            }
            return op1_deductions.op_1 orelse return CairoVMError.FailedToComputeOp1;
        }
    }

    /// Attempts to deduce `op0` and `res` for an instruction, given `dst` and `op1`.
    ///
    /// # Arguments
    /// - `inst`: The instruction to deduce `op0` and `res` for.
    /// - `dst`: The destination of the instruction.
    /// - `op1`: The first operand of the instruction.
    ///
    /// # Returns
    /// - `Tuple`: A tuple containing the deduced `op0` and `res`.
    pub fn deduceOp0(
        self: *Self,
        inst: *const instructions.Instruction,
        dst: *const ?MaybeRelocatable,
        op1: *const ?MaybeRelocatable,
    ) !Op0Result {
        switch (inst.opcode) {
            .Call => {
                return .{
                    .op_0 = MaybeRelocatable.fromRelocatable(try self.run_context.pc.addUint(inst.size())),
                    .res = null,
                };
            },
            .AssertEq => {
                const dst_val = dst.* orelse return .{ .op_0 = null, .res = null };
                const op1_val = op1.* orelse return .{ .op_0 = null, .res = null };
                if ((inst.res_logic == .Add)) {
                    return .{
                        .op_0 = try subOperands(dst_val, op1_val),
                        .res = dst_val,
                    };
                } else if (dst_val.isFelt() and op1_val.isFelt() and !op1_val.felt.isZero()) {
                    return .{
                        .op_0 = MaybeRelocatable.fromFelt(try dst_val.felt.div(op1_val.felt)),
                        .res = dst_val,
                    };
                }
            },
            else => {
                return .{ .op_0 = null, .res = null };
            },
        }
        return .{ .op_0 = null, .res = null };
    }

    /// Updates the value of PC according to the executed instruction.
    /// # Arguments
    /// - `instruction`: The instruction that was executed.
    /// - `operands`: The operands of the instruction.
    pub fn updatePc(
        self: *Self,
        instruction: *const instructions.Instruction,
        operands: OperandsResult,
    ) !void {
        switch (instruction.pc_update) {
            // PC update regular
            .Regular => { // Update the PC.
                self.run_context.pc.*.addUintInPlace(instruction.size());
            },
            // PC update jump
            .Jump => {
                // Check that the res is not null.
                if (operands.res) |val| {
                    // Check that the res is a relocatable.
                    self.run_context.pc.* = val.tryIntoRelocatable() catch
                        return error.PcUpdateJumpResNotRelocatable;
                } else {
                    return error.ResUnconstrainedUsedWithPcUpdateJump;
                }
            },
            // PC update Jump Rel
            .JumpRel => {
                // Check that the res is not null.
                if (operands.res) |val| {
                    // Check that the res is a felt.
                    try self.run_context.pc.*.addFeltInPlace(val.tryIntoFelt() catch return error.PcUpdateJumpRelResNotFelt);
                } else {
                    return error.ResUnconstrainedUsedWithPcUpdateJumpRel;
                }
            },
            // PC update Jnz
            .Jnz => {
                if (operands.dst.isZero()) {
                    // Update the PC.
                    self.run_context.pc.*.addUintInPlace(instruction.size());
                } else {
                    // Update the PC.
                    try self.run_context.pc.*.addMaybeRelocatableInplace(operands.op_1);
                }
            },
        }
    }

    /// Updates the value of AP according to the executed instruction.
    /// # Arguments
    /// - `instruction`: The instruction that was executed.
    /// - `operands`: The operands of the instruction.
    pub fn updateAp(
        self: *Self,
        instruction: *const instructions.Instruction,
        operands: OperandsResult,
    ) !void {
        switch (instruction.ap_update) {
            // AP update Add
            .Add => {
                // Check that Res is not null.
                if (operands.res) |val| {
                    // Update AP.
                    try self.run_context.ap.*.addMaybeRelocatableInplace(val);
                } else {
                    return error.ApUpdateAddResUnconstrained;
                }
            },
            // AP update Add1
            .Add1 => self.run_context.ap.*.addUintInPlace(1),
            // AP update Add2
            .Add2 => self.run_context.ap.*.addUintInPlace(2),
            // AP update regular
            .Regular => {},
        }
    }

    /// Updates the value of AP according to the executed instruction.
    /// # Arguments
    /// - `instruction`: The instruction that was executed.
    /// - `operands`: The operands of the instruction.
    pub fn updateFp(
        self: *Self,
        instruction: *const instructions.Instruction,
        operands: OperandsResult,
    ) !void {
        switch (instruction.fp_update) {
            // FP update Add + 2
            .APPlus2 => { // Update the FP.
                // FP = AP + 2.
                self.run_context.fp.*.offset = self.run_context.ap.*.offset + 2;
            },
            // FP update Dst
            .Dst => {
                switch (operands.dst) {
                    .relocatable => |rel| {
                        // Update the FP.
                        // FP = DST.
                        self.run_context.fp.* = rel;
                    },
                    .felt => |f| {
                        // Update the FP.
                        // FP += DST.
                        try self.run_context.fp.*.addFeltInPlace(f);
                    },
                }
            },
            else => {},
        }
    }

    /// Updates the registers (fp, ap, and pc) based on the given instruction and operands.
    ///
    /// This function internally calls `updateFp`, `updateAp`, and `updatePc` to update the respective registers.
    ///
    /// # Arguments
    ///
    /// - `instruction`: The instruction to determine register updates.
    /// - `operands`: The result of the instruction's operands.
    /// # Returns
    ///
    /// - Returns `void` on success, an error on failure.
    pub fn updateRegisters(
        self: *Self,
        instruction: *const instructions.Instruction,
        operands: OperandsResult,
    ) !void {
        try self.updateFp(instruction, operands);
        try self.updateAp(instruction, operands);
        try self.updatePc(instruction, operands);
    }

    /// Deduces the destination register for a given instruction.
    ///
    /// This function analyzes the opcode of the instruction and deduces the destination register accordingly.
    /// For `.AssertEq` opcode, it returns the value of the result if available, otherwise `CairoVMError.NoDst`.
    /// For `.Call` opcode, it returns a new relocatable value based on the frame pointer.
    /// For other opcodes, it returns `CairoVMError.NoDst`.
    ///
    /// # Arguments
    ///
    /// - `instruction`: The instruction to deduce the destination for.
    /// - `res`: The result of the instruction's operands (nullable).
    /// # Returns
    ///
    /// - Returns the deduced destination register, or an error if no destination is deducible.
    pub fn deduceDst(
        self: *Self,
        instruction: *const Instruction,
        res: ?MaybeRelocatable,
    ) !MaybeRelocatable {
        return switch (instruction.opcode) {
            .AssertEq => if (res) |r| r else CairoVMError.NoDst,
            .Call => MaybeRelocatable.fromRelocatable(self.run_context.fp.*),
            else => CairoVMError.NoDst,
        };
    }

    /// Applies the corresponding builtin's deduction rules if addr's segment index corresponds to a builtin segment
    /// Returns null if there is no deduction for the address
    /// # Arguments
    /// - `address`: The address to deduce.
    /// # Returns
    /// - `MaybeRelocatable`: The deduced value.
    pub fn deduceMemoryCell(
        self: *Self,
        allocator: Allocator,
        address: Relocatable,
    ) CairoVMError!?MaybeRelocatable {
        for (self.builtin_runners.items) |builtin_item| {
            if (@as(
                u64,
                @intCast(builtin_item.base()),
            ) == address.segment_index) {
                return builtin_item.deduceMemoryCell(
                    allocator,
                    address,
                    self.segments.memory,
                ) catch {
                    return CairoVMError.RunnerError;
                };
            }
        }
        return null;
    }

    /// Relocates the trace within the Cairo VM, updating relocatable registers to numbered ones.
    ///
    /// This function is responsible for relocating the trace within the Cairo VM, converting relocatable registers
    /// to their corresponding numbered ones based on the provided relocation table.
    ///
    /// # Arguments
    ///
    /// - `relocation_table`: A table containing the relocation indices for converting relocatable addresses to numbered ones.
    ///                       It maps indices representing relocatable addresses to their respective numbered ones.
    ///
    /// # Errors
    ///
    /// - Returns `TraceError.AlreadyRelocated` if the trace has already been relocated.
    /// - Returns `TraceError.NoRelocationFound` if the relocation table has insufficient entries (less than 2) to perform relocations.
    /// - Returns `TraceError.TraceNotEnabled` if the trace is not in an enabled state for relocation.
    ///
    /// # Safety
    ///
    /// This function assumes that the relocation table indices correspond correctly to the addresses
    /// needing relocation within the Cairo VM's trace.
    pub fn relocateTrace(self: *Self, relocation_table: []usize) !void {
        if (self.trace_relocated) return TraceError.AlreadyRelocated;
        if (relocation_table.len < 2) return TraceError.NoRelocationFound;

        switch (self.trace_context.state) {
            .enabled => |trace_enabled| {
                for (trace_enabled.entries.items) |entry| {
                    try self.trace_context.addRelocatedTrace(.{
                        .pc = Felt252.fromInteger(try entry.pc.relocateAddress(relocation_table)),
                        .ap = Felt252.fromInteger(try entry.ap.relocateAddress(relocation_table)),
                        .fp = Felt252.fromInteger(try entry.fp.relocateAddress(relocation_table)),
                    });
                }
                self.trace_relocated = true;
            },
            .disabled => return TraceError.TraceNotEnabled,
        }
    }

    /// Gets the relocated trace
    /// Returns `TraceError.TraceNotRelocated` error the trace has not been relocated
    /// # Returns
    /// - `[]RelocatedTraceEntry`: an array of relocated trace.
    pub fn getRelocatedTrace(self: *Self) TraceError![]TraceContext.RelocatedTraceEntry {
        if (self.trace_relocated) {
            return switch (self.trace_context.state) {
                .enabled => |trace_enabled| trace_enabled.relocated_trace_entries.items,
                .disabled => TraceError.TraceNotEnabled,
            };
        } else {
            return TraceError.TraceNotRelocated;
        }
    }

    /// Marks a range of memory addresses as accessed within the Cairo VM's memory segment.
    ///
    /// # Arguments
    ///
    /// - `base`: The base relocatable address of the memory range to mark as accessed.
    /// - `len`: The length of the memory range to mark as accessed.
    ///
    /// # Safety
    ///
    /// - This function assumes correct usage and does not perform bounds checking. It's the responsibility of the caller
    ///   to ensure that the provided range defined by `base` and `len` is within the valid bounds of the memory segment.
    ///
    /// # Errors
    ///
    /// - Returns `CairoVMError.RunNotFinished` if the VM's run is not yet finished.
    pub fn markAddressRangeAsAccessed(self: *Self, base: Relocatable, len: usize) !void {
        if (!self.is_run_finished) return CairoVMError.RunNotFinished;
        for (0..len) |i| {
            self.segments.memory.markAsAccessed(try base.addUint(@intCast(i)));
        }
    }

<<<<<<< HEAD
    /// Adds a relocation rule to the Cairo VM's memory, enabling the redirection of temporary data to a specified destination.
    ///
    /// # Arguments
    ///
    /// - `src_ptr`: The source Relocatable pointer representing the temporary segment to be relocated.
    /// - `dst_ptr`: The destination Relocatable pointer where the temporary segment will be redirected.
    ///
    /// # Safety
    ///
    /// This function assumes correct usage and may result in memory relocations. It's crucial to ensure that both source and destination pointers are valid and within the boundaries of the memory segments.
    ///
    /// # Returns
    ///
    /// - This function returns an error if the relocation fails due to invalid conditions.
    pub fn addRelocationRule(
        self: *Self,
        src_ptr: Relocatable,
        dst_ptr: Relocatable,
    ) !void {
        try self.segments.memory.addRelocationRule(src_ptr, dst_ptr);
    }

    /// Retrieves the addresses of memory cells in the public memory based on segment offsets.
    ///
    /// Retrieves a list of addresses constituting the public memory. It utilizes the relocation table
    /// (`self.relocation_table`) and the `self.segments.getPublicMemoryAddresses()` method. This method
    /// ensures that the public memory addresses are retrieved based on the relocated segments.
    ///
    /// Returns a list of memory cell addresses that comprise the public memory. If the relocation table
    /// is not available, it throws `MemoryError.UnrelocatedMemory`. If an error occurs during the
    /// retrieval process, it throws `CairoVMError.Memory`.
    pub fn getPublicMemoryAddresses(self: *Self) !std.ArrayList(std.meta.Tuple(&.{ usize, usize })) {
        // Check if the relocation table is available
        if (self.relocation_table) |r| {
            // Retrieve the public memory addresses using the relocation table
            return self.segments.getPublicMemoryAddresses(&r) catch CairoVMError.Memory;
        }
        // Throw an error if the relocation table is not available
        return MemoryError.UnrelocatedMemory;
=======
    /// Compares two memory segments within the Cairo VM's memory starting from specified addresses for a given length.
    ///
    /// This function provides a comparison mechanism for memory segments within the Cairo VM's memory.
    /// It compares the segments starting from the specified `lhs` (left-hand side) and `rhs`
    /// (right-hand side) addresses for a length defined by `len`.
    ///
    /// Special Cases:
    /// - If `lhs` exists in memory but `rhs` does not: returns `(Order::Greater, 0)`.
    /// - If `rhs` exists in memory but `lhs` does not: returns `(Order::Less, 0)`.
    /// - If neither `lhs` nor `rhs` exist in memory: returns `(Order::Equal, 0)`.
    ///
    /// The function behavior aligns with the C `memcmp` function for other cases,
    /// offering an optimized comparison mechanism that hints to avoid unnecessary allocations.
    ///
    /// # Arguments
    ///
    /// - `lhs`: The starting address of the left-hand memory segment.
    /// - `rhs`: The starting address of the right-hand memory segment.
    /// - `len`: The length to compare from each memory segment.
    ///
    /// # Returns
    ///
    /// Returns a tuple containing the ordering of the segments and the first relative position
    /// where they differ.
    pub fn memCmp(
        self: *Self,
        lhs: Relocatable,
        rhs: Relocatable,
        len: usize,
    ) std.meta.Tuple(&.{ std.math.Order, usize }) {
        return self.segments.memory.memCmp(lhs, rhs, len);
    }

    /// Compares memory segments for equality.
    ///
    /// Compares segments of MemoryCell items starting from the specified addresses
    /// (`lhs` and `rhs`) for a given length.
    ///
    /// # Arguments
    ///
    /// - `lhs`: The starting address of the left-hand segment.
    /// - `rhs`: The starting address of the right-hand segment.
    /// - `len`: The length to compare from each segment.
    ///
    /// # Returns
    ///
    /// Returns `true` if segments are equal up to the specified length, otherwise `false`.
    pub fn memEq(
        self: *Self,
        lhs: Relocatable,
        rhs: Relocatable,
        len: usize,
    ) std.meta.Tuple(&.{ std.math.Order, usize }) {
        return self.segments.memory.memEq(lhs, rhs, len);
    }

    /// Retrieves return values from the VM's memory as a continuous range of memory values.
    ///
    /// # Arguments
    ///
    /// - `n_ret`: The number of return values to retrieve from the memory.
    ///
    /// # Returns
    ///
    /// Returns a list containing memory values retrieved as return values from the VM's memory.
    ///
    /// # Errors
    ///
    /// - Returns `MemoryError.FailedToGetReturnValues` if there's an issue retrieving the return values
    ///   from the specified memory addresses.
    pub fn getReturnValues(self: *Self, n_ret: usize) !std.ArrayList(MaybeRelocatable) {
        return self.segments.memory.getContinuousRange(
            self.allocator,
            self.run_context.ap.subUint(@intCast(n_ret)) catch {
                return MemoryError.FailedToGetReturnValues;
            },
            n_ret,
        );
    }

    /// Retrieves a range of memory values starting from a specified address within the Cairo VM's memory segment.
    ///
    /// # Arguments
    ///
    /// - `address`: The starting address in the memory from which the range is retrieved.
    /// - `size`: The size of the range to be retrieved.
    ///
    /// # Returns
    ///
    /// Returns a list containing memory values retrieved from the specified range starting at the given address.
    /// The list may contain `null` elements for inaccessible memory positions.
    ///
    /// # Errors
    ///
    /// Returns an error if there are any issues encountered during the retrieval of the memory range.
    pub fn getRange(
        self: *Self,
        address: Relocatable,
        size: usize,
    ) !std.ArrayList(?MaybeRelocatable) {
        return try self.segments.memory.getRange(
            self.allocator,
            address,
            size,
        );
    }

    /// Retrieves a continuous range of memory values starting from a specified address within the Cairo VM's memory segment.
    ///
    /// # Arguments
    ///
    /// - `address`: The starting address in the memory from which the continuous range is retrieved.
    /// - `size`: The size of the continuous range to be retrieved.
    ///
    /// # Returns
    ///
    /// Returns a list containing memory values retrieved from the continuous range starting at the given address.
    ///
    /// # Errors
    ///
    /// Returns an error if there are any gaps encountered within the continuous memory range.
    pub fn getContinuousRange(
        self: *Self,
        address: Relocatable,
        size: usize,
    ) !std.ArrayList(MaybeRelocatable) {
        return try self.segments.memory.getContinuousRange(
            self.allocator,
            address,
            size,
        );
>>>>>>> 522ab573
    }
    
    /// Performs opcode-specific assertions on the operands of an instruction.
    /// # Arguments
    /// - `instruction`: A pointer to the instruction being asserted.
    /// - `operands`: The result of the operands computation.
    /// # Errors
    /// - Returns an error if an assertion fails.
    pub fn opcodeAssertions(self: *Self, instruction: *const Instruction, operands: OperandsResult) !void {
        // Switch on the opcode to perform the appropriate assertion.
        switch (instruction.opcode) {
            // Assert that the result and destination operands are equal for AssertEq opcode.
            .AssertEq => {
                if (operands.res) |res| {
                    if (!res.eq(operands.dst)) {
                        return CairoVMError.DiffAssertValues;
                    }
                } else {
                    return CairoVMError.UnconstrainedResAssertEq;
                }
            },
            // Perform assertions specific to the Call opcode.
            .Call => {
                // Calculate the return program counter (PC) value.
                const return_pc = MaybeRelocatable.fromRelocatable(try self.run_context.pc.addUint(instruction.size()));
                // Assert that the operand 0 is the return PC.
                if (!operands.op_0.eq(return_pc)) {
                    return CairoVMError.CantWriteReturnPc;
                }

                // Assert that the destination operand is the frame pointer (FP).
                if (!MaybeRelocatable.fromRelocatable(self.run_context.getFP()).eq(operands.dst)) {
                    return CairoVMError.CantWriteReturnFp;
                }
            },
            // No assertions for other opcodes.
            else => {},
        }
    }

    /// Retrieves a continuous range of `Felt252` values starting from the memoryy at the specific relocatable address in the Cairo VM.
    ///
    /// This function internally calls `getFeltRange` on the memory segments manager, attempting
    /// to retrieve a range of `Felt252` values at the given address.
    ///
    /// # Arguments
    ///
    /// * `address`: The starting address in the memory from which the continuous range of `Felt252` is retrieved.
    /// * `size`: The size of the continuous range of `Felt252` to be retrieved.
    ///
    /// # Returns
    ///
    /// Returns a list containing `Felt252` values retrieved from the continuous range starting at the relocatable address.
    ///
    /// # Errors
    ///
    /// Returns an error if there are any unknown memory cell encountered within the continuous memory range.
    /// Returns an error if value inside the range is not a `Felt252`
    pub fn getFeltRange(self: *Self, address: Relocatable, size: usize) !std.ArrayList(Felt252) {
        return self.segments.memory.getFeltRange(address, size);
    }
};

/// Compute the result operand for a given instruction on op 0 and op 1.
/// # Arguments
/// - `instruction`: The instruction to compute the operands for.
/// - `op_0`: The operand 0.
/// - `op_1`: The operand 1.
/// # Returns
/// - `res`: The result of the operation.
pub fn computeRes(
    instruction: *const Instruction,
    op_0: MaybeRelocatable,
    op_1: MaybeRelocatable,
) !?MaybeRelocatable {
    return switch (instruction.res_logic) {
        .Op1 => op_1,
        .Add => try addOperands(op_0, op_1),
        .Mul => try mulOperands(op_0, op_1),
        .Unconstrained => null,
    };
}

/// Add two operands which can either be a "relocatable" or a "felt".
/// The operation is allowed between:
/// 1. A felt and another felt.
/// 2. A felt and a relocatable.
/// Adding two relocatables is forbidden.
/// # Arguments
/// - `op_0`: The operand 0.
/// - `op_1`: The operand 1.
/// # Returns
/// - `MaybeRelocatable`: The result of the operation or an error.
pub fn addOperands(
    op_0: MaybeRelocatable,
    op_1: MaybeRelocatable,
) !MaybeRelocatable {
    // Both operands are relocatables, operation forbidden
    if (op_0.isRelocatable() and op_1.isRelocatable()) {
        return error.AddRelocToRelocForbidden;
    }

    // One of the operands is relocatable, the other is felt
    if (op_0.isRelocatable() or op_1.isRelocatable()) {
        // Determine which operand is relocatable and which one is felt
        const reloc_op = if (op_0.isRelocatable()) op_0 else op_1;
        const felt_op = if (op_0.isRelocatable()) op_1 else op_0;

        var reloc = try reloc_op.tryIntoRelocatable();

        // Add the felt to the relocatable's offset
        try reloc.addFeltInPlace(try felt_op.tryIntoFelt());

        return MaybeRelocatable.fromRelocatable(reloc);
    }

    // Add the felts and return as a new felt wrapped in a relocatable
    return MaybeRelocatable.fromFelt((try op_0.tryIntoFelt()).add(
        try op_1.tryIntoFelt(),
    ));
}

/// Compute the product of two operands op 0 and op 1.
/// # Arguments
/// - `op_0`: The operand 0.
/// - `op_1`: The operand 1.
/// # Returns
/// - `MaybeRelocatable`: The result of the operation or an error.
pub fn mulOperands(
    op_0: MaybeRelocatable,
    op_1: MaybeRelocatable,
) CairoVMError!MaybeRelocatable {
    // At least one of the operands is relocatable
    if (op_0.isRelocatable() or op_1.isRelocatable()) {
        return CairoVMError.MulRelocForbidden;
    }

    // Multiply the felts and return as a new felt wrapped in a relocatable
    return MaybeRelocatable.fromFelt(
        (try op_0.tryIntoFelt()).mul(try op_1.tryIntoFelt()),
    );
}

/// Subtracts a `MaybeRelocatable` from this one and returns the new value.
///
/// Only values of the same type may be subtracted. Specifically, attempting to
/// subtract a `.felt` with a `.relocatable` will result in an error.
pub fn subOperands(self: MaybeRelocatable, other: MaybeRelocatable) !MaybeRelocatable {
    return switch (self) {
        .felt => |self_value| switch (other) {
            .felt => |other_value| return MaybeRelocatable.fromFelt(
                self_value.sub(other_value),
            ),
            .relocatable => error.TypeMismatchNotFelt,
        },
        .relocatable => |self_value| switch (other) {
            .felt => error.TypeMismatchNotFelt,
            .relocatable => |other_value| return MaybeRelocatable.fromRelocatable(
                try self_value.sub(other_value),
            ),
        },
    };
}

/// Attempts to deduce `op1` and `res` for an instruction, given `dst` and `op0`.
///
/// # Arguments
/// - `inst`: The instruction to deduce `op1` and `res` for.
/// - `dst`: The destination of the instruction.
/// - `op0`: The first operand of the instruction.
///
/// # Returns
/// - `Tuple`: A tuple containing the deduced `op1` and `res`.
pub fn deduceOp1(
    inst: *const instructions.Instruction,
    dst: *const ?MaybeRelocatable,
    op0: *const ?MaybeRelocatable,
) !Op1Result {
    if (inst.opcode != .AssertEq) {
        return .{ .op_1 = null, .res = null };
    }

    switch (inst.res_logic) {
        .Op1 => if (dst.*) |dst_val| {
            return .{ .op_1 = dst_val, .res = dst_val };
        },
        .Add => if (dst.* != null and op0.* != null) {
            return .{
                .op_1 = try subOperands(dst.*.?, op0.*.?),
                .res = dst.*.?,
            };
        },
        .Mul => {
            if (dst.* != null and op0.* != null and dst.*.?.isFelt() and op0.*.?.isFelt() and !op0.*.?.felt.isZero()) {
                return .{
                    .op_1 = MaybeRelocatable.fromFelt(try dst.*.?.felt.div(op0.*.?.felt)),
                    .res = dst.*.?,
                };
            }
        },
        else => {},
    }

    return .{ .op_1 = null, .res = null };
}

// *****************************************************************************
// *                       CUSTOM TYPES                                        *
// *****************************************************************************

/// Represents the operands for an instruction.
pub const OperandsResult = struct {
    const Self = @This();

    /// The destination operand value.
    dst: MaybeRelocatable,
    /// The result operand value.
    res: ?MaybeRelocatable,
    /// The first operand value.
    op_0: MaybeRelocatable,
    /// The second operand value.
    op_1: MaybeRelocatable,
    /// The relocatable address of the destination operand.
    dst_addr: Relocatable,
    /// The relocatable address of the first operand.
    op_0_addr: Relocatable,
    /// The relocatable address of the second operand.
    op_1_addr: Relocatable,
    /// Indicator for deduced operands.
    deduced_operands: u8,

    /// Returns a default instance of the OperandsResult struct with initial values set to zero.
    ///
    /// # Returns
    ///
    /// - An instance of OperandsResult with default values.
    pub fn default() Self {
        return .{
            .dst = MaybeRelocatable.fromU64(0),
            .res = MaybeRelocatable.fromU64(0),
            .op_0 = MaybeRelocatable.fromU64(0),
            .op_1 = MaybeRelocatable.fromU64(0),
            .dst_addr = .{},
            .op_0_addr = .{},
            .op_1_addr = .{},
            .deduced_operands = 0,
        };
    }

    /// Sets the flag indicating the destination operand was deduced.
    ///
    /// # Arguments
    ///
    /// - `value`: A boolean value indicating whether the destination operand was deduced.
    pub fn setDst(self: *Self, value: bool) void {
        self.deduced_operands |= @intFromBool(value);
    }

    /// Sets the flag indicating the first operand was deduced.
    ///
    /// # Arguments
    ///
    /// - `value`: A boolean value indicating whether the first operand was deduced.
    pub fn setOp0(self: *Self, value: bool) void {
        self.deduced_operands |= if (value) 1 << 1 else 0 << 1;
    }

    /// Sets the flag indicating the second operand was deduced.
    ///
    /// # Arguments
    ///
    /// - `value`: A boolean value indicating whether the second operand was deduced.
    pub fn setOp1(self: *Self, value: bool) void {
        self.deduced_operands |= if (value) 1 << 2 else 0 << 2;
    }

    /// Checks if the destination operand was deduced.
    ///
    /// # Returns
    ///
    /// - A boolean indicating if the destination operand was deduced.
    pub fn wasDestDeducted(self: *const Self) bool {
        return self.deduced_operands & 1 != 0;
    }

    /// Checks if the first operand was deduced.
    ///
    /// # Returns
    ///
    /// - A boolean indicating if the first operand was deduced.
    pub fn wasOp0Deducted(self: *const Self) bool {
        return self.deduced_operands & (1 << 1) != 0;
    }

    /// Checks if the second operand was deduced.
    ///
    /// # Returns
    ///
    /// - A boolean indicating if the second operand was deduced.
    pub fn wasOp1Deducted(self: *const Self) bool {
        return self.deduced_operands & (1 << 2) != 0;
    }
};

/// Represents the result of deduce Op0 operation.
const Op0Result = struct {
    const Self = @This();
    /// The computed operand Op0.
    op_0: ?MaybeRelocatable,
    /// The result of the operation involving Op0.
    res: ?MaybeRelocatable,
};

/// Represents the result of deduce Op1 operation.
const Op1Result = struct {
    const Self = @This();
    /// The computed operand Op1.
    op_1: ?MaybeRelocatable,
    /// The result of the operation involving Op1.
    res: ?MaybeRelocatable,
};<|MERGE_RESOLUTION|>--- conflicted
+++ resolved
@@ -758,7 +758,6 @@
         }
     }
 
-<<<<<<< HEAD
     /// Adds a relocation rule to the Cairo VM's memory, enabling the redirection of temporary data to a specified destination.
     ///
     /// # Arguments
@@ -798,7 +797,8 @@
         }
         // Throw an error if the relocation table is not available
         return MemoryError.UnrelocatedMemory;
-=======
+    }
+
     /// Compares two memory segments within the Cairo VM's memory starting from specified addresses for a given length.
     ///
     /// This function provides a comparison mechanism for memory segments within the Cairo VM's memory.
@@ -930,7 +930,6 @@
             address,
             size,
         );
->>>>>>> 522ab573
     }
     
     /// Performs opcode-specific assertions on the operands of an instruction.

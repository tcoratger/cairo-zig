// Core imports.
const std = @import("std");
const Allocator = std.mem.Allocator;
const ArrayList = std.ArrayList;
const starknet_felt = @import("../math/fields/starknet.zig");

// Local imports.
const segments = @import("memory/segments.zig");
const relocatable = @import("memory/relocatable.zig");
const MaybeRelocatable = relocatable.MaybeRelocatable;
const Relocatable = relocatable.Relocatable;
const instructions = @import("instructions.zig");
const RunContext = @import("run_context.zig").RunContext;
const CairoVMError = @import("error.zig").CairoVMError;
<<<<<<< HEAD
const MemoryError = @import("error.zig").MemoryError;
=======
const TraceError = @import("error.zig").TraceError;
>>>>>>> 0427d80c
const Config = @import("config.zig").Config;
const TraceContext = @import("trace_context.zig").TraceContext;
const build_options = @import("../build_options.zig");
const BuiltinRunner = @import("./builtins/builtin_runner/builtin_runner.zig").BuiltinRunner;
const Felt252 = @import("../math/fields/starknet.zig").Felt252;
const HashBuiltinRunner = @import("./builtins/builtin_runner/hash.zig").HashBuiltinRunner;
const Instruction = instructions.Instruction;
const Opcode = instructions.Opcode;

/// Represents the Cairo VM.
pub const CairoVM = struct {
    const Self = @This();

    // ************************************************************
    // *                        FIELDS                            *
    // ************************************************************

    /// The memory allocator. Can be needed for the deallocation of the VM resources.
    allocator: Allocator,
    /// The run context.
    run_context: *RunContext,
    /// ArrayList of built-in runners
    builtin_runners: ArrayList(BuiltinRunner),
    /// The memory segment manager.
    segments: *segments.MemorySegmentManager,
    /// Whether the run is finished or not.
    is_run_finished: bool,
    /// VM trace
    trace_context: TraceContext,
    /// Whether the trace has been relocated
    trace_relocated: bool,
    /// Current Step
    current_step: usize,
    /// Rc limits
    rc_limits: ?struct { i16, i16 },
    relocation_table: ?std.ArrayList(usize),

    // ************************************************************
    // *             MEMORY ALLOCATION AND DEALLOCATION           *
    // ************************************************************

    /// Creates a new Cairo VM.
    /// # Arguments
    /// - `allocator`: The allocator to use for the VM.
    /// - `config`: Configurations used to initialize the VM.
    /// # Returns
    /// - `CairoVM`: The created VM.
    /// # Errors
    /// - If a memory allocation fails.
    pub fn init(
        allocator: Allocator,
        config: Config,
    ) !Self {
        // Initialize the memory segment manager.
        const memory_segment_manager = try segments.MemorySegmentManager.init(allocator);
        errdefer memory_segment_manager.deinit();
        // Initialize the run context.
        const run_context = try RunContext.init(allocator);
        errdefer run_context.deinit();
        // Initialize the trace context.
        const trace_context = try TraceContext.init(allocator, config.enable_trace);
        errdefer trace_context.deinit();
        // Initialize the built-in runners.
        const builtin_runners = ArrayList(BuiltinRunner).init(allocator);
        errdefer builtin_runners.deinit();

        return Self{
            .allocator = allocator,
            .run_context = run_context,
            .builtin_runners = builtin_runners,
            .segments = memory_segment_manager,
            .is_run_finished = false,
            .trace_context = trace_context,
            .trace_relocated = false,
            .current_step = 0,
            .rc_limits = null,
            .relocation_table = null,
        };
    }

    /// Safe deallocation of the VM resources.
    pub fn deinit(self: *Self) void {
        // Deallocate the memory segment manager.
        self.segments.deinit();
        // Deallocate the run context.
        self.run_context.deinit();
        // Deallocate trace
        self.trace_context.deinit();
        // Deallocate built-in runners
        self.builtin_runners.deinit();

        if (self.relocation_table) |r| {
            r.deinit();
        }
    }

    // ************************************************************
    // *                        METHODS                           *
    // ************************************************************

    /// Computes and returns the effective size of memory segments.
    ///
    /// This function iterates through the memory segments, calculates their effective sizes, and
    /// updates the segment sizes map accordingly. It ensures that the map reflects the maximum
    /// offset used in each segment.
    ///
    /// # Returns
    ///
    /// An AutoArrayHashMap representing the computed effective sizes of memory segments.
    pub fn computeSegmentsEffectiveSizes(self: *Self, allow_temp_segments: bool) !std.AutoArrayHashMap(i64, u32) {
        return self.segments.computeEffectiveSize(allow_temp_segments);
    }

    /// Adds a memory segment to the Cairo VM and returns the first address of the new segment.
    ///
    /// This function internally calls `addSegment` on the memory segments manager, creating a new
    /// relocatable address for the new segment. It increments the number of segments in the VM.
    ///
    /// # Returns
    ///
    /// The relocatable address representing the first address of the new memory segment.
    pub fn addMemorySegment(self: *Self) !Relocatable {
        return try self.segments.addSegment();
    }

    /// Retrieves a value from the memory at the specified relocatable address.
    ///
    /// This function internally calls `get` on the memory segments manager, returning the value
    /// at the given address. It handles the possibility of an out-of-bounds access and returns
    /// an error of type `MemoryOutOfBounds` in such cases.
    ///
    /// # Arguments
    ///
    /// - `address`: The relocatable address to retrieve the value from.
    /// # Returns
    ///
    /// - The value at the specified address, or an error of type `MemoryOutOfBounds`.
    pub fn getRelocatable(
        self: *Self,
        address: Relocatable,
    ) ?MaybeRelocatable {
        return self.segments.memory.get(address);
    }

    /// Gets a reference to the list of built-in runners in the Cairo VM.
    ///
    /// This function returns a mutable reference to the list of built-in runners,
    /// allowing access and modification of the Cairo VM's built-in runner instances.
    ///
    /// # Returns
    ///
    /// A mutable reference to the list of built-in runners.
    pub fn getBuiltinRunners(self: *Self) *ArrayList(BuiltinRunner) {
        return &self.builtin_runners;
    }

    pub fn insertInMemory(
        self: *Self,
        address: Relocatable,
        value: MaybeRelocatable,
    ) error{ InvalidMemoryAddress, MemoryOutOfBounds }!void {
        _ = value;
        _ = address;
        _ = self;

        // TODO: complete the implementation once set method is completed in Memory
    }

    /// Retrieves the used size of a memory segment by its index, if available; otherwise, returns null.
    ///
    /// This function internally calls `getSegmentUsedSize` on the memory segments manager, returning
    /// the used size of the segment at the specified index. It handles the possibility of the size not
    /// being computed and returns null if not available.
    ///
    /// # Parameters
    ///
    /// - `index` (u32): The index of the memory segment.
    /// # Returns
    ///
    /// - The used size of the segment at the specified index, or null if not computed.
    pub fn getSegmentUsedSize(self: *Self, index: u32) ?u32 {
        return self.segments.getSegmentUsedSize(index);
    }

    /// Retrieves the size of a memory segment by its index, if available; otherwise, computes it.
    ///
    /// This function internally calls `getSegmentSize` on the memory segments manager, attempting
    /// to retrieve the size of the segment at the specified index. If the size is not available,
    /// it computes the effective size using `getSegmentUsedSize` and returns it.
    ///
    /// # Parameters
    ///
    /// - `index` (u32): The index of the memory segment.
    /// # Returns
    ///
    /// - The size of the segment at the specified index, or a computed effective size if not available.
    pub fn getSegmentSize(self: *Self, index: u32) ?u32 {
        return self.segments.getSegmentSize(index);
    }

    /// Retrieves a `Felt252` value from the memory at the specified relocatable address in the Cairo VM.
    ///
    /// This function internally calls `getFelt` on the memory segments manager, attempting
    /// to retrieve a `Felt252` value at the given address. It handles the possibility of an
    /// out-of-bounds memory access and returns an error if needed.
    ///
    /// # Arguments
    ///
    /// - `address`: The relocatable address to retrieve the `Felt252` value from.
    /// # Returns
    ///
    /// - The `Felt252` value at the specified address, or an error if not available.
    pub fn getFelt(self: *Self, address: Relocatable) !Felt252 {
        return self.segments.memory.getFelt(address);
    }

    /// Do a single step of the VM.
    /// Process an instruction cycle using the typical fetch-decode-execute cycle.
    pub fn step(self: *Self, allocator: Allocator) !void {
        // TODO: Run hints.

        std.log.debug(
            "Running instruction at pc: {}",
            .{self.run_context.pc.*},
        );

        // ************************************************************
        // *                    FETCH                                 *
        // ************************************************************

        const encoded_instruction = self.segments.memory.get(self.run_context.pc.*);

        // ************************************************************
        // *                    DECODE                                *
        // ************************************************************

        // First, we convert the encoded instruction to a u64.
        // If the MaybeRelocatable is not a felt, this operation will fail.
        // If the MaybeRelocatable is a felt but the value does not fit into a u64, this operation will fail.
        const encoded_instruction_u64 = encoded_instruction.?.tryIntoU64() catch {
            return CairoVMError.InstructionEncodingError;
        };

        // Then, we decode the instruction.
        const instruction = try instructions.decode(encoded_instruction_u64);

        // ************************************************************
        // *                    EXECUTE                               *
        // ************************************************************
        return self.runInstruction(allocator, &instruction);
    }

    /// Insert Operands only after checking if they were deduced.
    // # Arguments
    /// - `allocator`: allocator where OperandsResult stored.
    /// - `op`: OperandsResult object that stores all operands.
    pub fn insertDeducedOperands(self: *Self, allocator: Allocator, op: OperandsResult) !void {
        if (op.wasOp0Deducted()) {
            try self.segments.memory.set(allocator, op.op_0_addr, op.op_0);
        }
        if (op.wasOp1Deducted()) {
            try self.segments.memory.set(allocator, op.op_1_addr, op.op_1);
        }
        if (op.wasDestDeducted()) {
            try self.segments.memory.set(allocator, op.dst_addr, op.dst);
        }
    }

    /// Run a specific instruction.
    // # Arguments
    /// - `instruction`: The instruction to run.
    pub fn runInstruction(
        self: *Self,
        allocator: Allocator,
        instruction: *const instructions.Instruction,
    ) !void {
        if (!build_options.trace_disable) {
            try self.trace_context.traceInstruction(.{
                .pc = self.run_context.pc,
                .ap = self.run_context.ap,
                .fp = self.run_context.fp,
            });
        }

        const operands_result = try self.computeOperands(allocator, instruction);
        try self.insertDeducedOperands(allocator, operands_result);

        try self.updateRegisters(
            instruction,
            operands_result,
        );

        const OFFSET_BITS: u32 = 16;
        const off_0 = if (instruction.off_0 < 0) 0 else instruction.off_0 + (@as(i16, 1) << (OFFSET_BITS - 1));
        const off_1 = if (instruction.off_1 < 0) 0 else instruction.off_1 + (@as(i16, 1) << (OFFSET_BITS - 1));
        const off_2 = if (instruction.off_2 < 0) 0 else instruction.off_2 + (@as(i16, 1) << (OFFSET_BITS - 1));

        const limits = self.rc_limits orelse .{ off_0, off_0 };
        self.rc_limits = .{ @min(limits[0], off_0, off_1, off_2), @max(limits[1], off_0, off_1, off_2) };

        self.segments.memory.markAsAccessed(operands_result.dst_addr);
        self.segments.memory.markAsAccessed(operands_result.op_0_addr);
        self.segments.memory.markAsAccessed(operands_result.op_1_addr);

        self.current_step += 1;
    }

    /// Compute the operands for a given instruction.
    /// # Arguments
    /// - `instruction`: The instruction to compute the operands for.
    /// # Returns
    /// - `Operands`: The operands for the instruction.
    pub fn computeOperands(
        self: *Self,
        allocator: Allocator,
        instruction: *const instructions.Instruction,
    ) !OperandsResult {
        var op_res = OperandsResult.default();
        op_res.res = null;

        op_res.dst_addr = try self.run_context.computeDstAddr(instruction);
        const dst_op = self.segments.memory.get(op_res.dst_addr);

        op_res.op_0_addr = try self.run_context.computeOp0Addr(instruction);

        op_res.op_1_addr = try self.run_context.computeOp1Addr(
            instruction,
            op_res.op_0,
        );
        const op_1_op = self.segments.memory.get(op_res.op_1_addr);

        // Deduce the operands if they haven't been successfully retrieved from memory.

        if (self.segments.memory.get(op_res.op_0_addr)) |op_0| {
            op_res.op_0 = op_0;
        } else {
            op_res.setOp0(true);
            op_res.op_0 = try self.computeOp0Deductions(
                allocator,
                op_res.op_0_addr,
                instruction,
                &dst_op,
                &op_1_op,
            );
        }

        if (op_1_op) |op_1| {
            op_res.op_1 = op_1;
        } else {
            op_res.setOp1(true);
            op_res.op_1 = try self.computeOp1Deductions(
                allocator,
                op_res.op_1_addr,
                &op_res.res,
                instruction,
                &dst_op,
                &@as(?MaybeRelocatable, op_res.op_0),
            );
        }

        if (op_res.res == null) {
            op_res.res = try computeRes(instruction, op_res.op_0, op_res.op_1);
        }

        if (dst_op) |dst| {
            op_res.dst = dst;
        } else {
            op_res.setDst(true);
            op_res.dst = try self.deduceDst(instruction, op_res.res);
        }

        return op_res;
    }

    /// Compute Op0 deductions based on the provided instruction, destination, and Op1.
    ///
    /// This function first attempts to deduce Op0 using built-in deductions. If that returns a null,
    /// it falls back to deducing Op0 based on the provided destination and Op1.
    ///
    /// ## Arguments
    /// - `op_0_addr`: The address of the operand to deduce.
    /// - `instruction`: The instruction to deduce the operand for.
    /// - `dst`: The destination of the instruction.
    /// - `op1`: The Op1 operand.
    ///
    /// ## Returns
    /// - `MaybeRelocatable`: The deduced Op0 operand or an error if deducing Op0 fails.
    pub fn computeOp0Deductions(
        self: *Self,
        allocator: Allocator,
        op_0_addr: Relocatable,
        instruction: *const instructions.Instruction,
        dst: *const ?MaybeRelocatable,
        op1: *const ?MaybeRelocatable,
    ) !MaybeRelocatable {
        const op0_op = try self.deduceMemoryCell(allocator, op_0_addr) orelse (try self.deduceOp0(
            instruction,
            dst,
            op1,
        )).op_0;

        return op0_op orelse CairoVMError.FailedToComputeOp0;
    }

    /// Compute Op1 deductions based on the provided instruction, destination, and Op0.
    ///
    /// This function attempts to deduce Op1 using built-in deductions. If that returns a null,
    /// it falls back to deducing Op1 based on the provided destination, Op0, and the result.
    ///
    /// ## Arguments
    /// - `op1_addr`: The address of the operand to deduce.
    /// - `res`: The result of the computation.
    /// - `instruction`: The instruction to deduce the operand for.
    /// - `dst_op`: The destination operand.
    /// - `op0`: The Op0 operand.
    ///
    /// ## Returns
    /// - `MaybeRelocatable`: The deduced Op1 operand or an error if deducing Op1 fails.
    pub fn computeOp1Deductions(
        self: *Self,
        allocator: Allocator,
        op1_addr: Relocatable,
        res: *?MaybeRelocatable,
        instruction: *const instructions.Instruction,
        dst_op: *const ?MaybeRelocatable,
        op0: *const ?MaybeRelocatable,
    ) !MaybeRelocatable {
        if (try self.deduceMemoryCell(allocator, op1_addr)) |op1| {
            return op1;
        } else {
            const op1_deductions = try deduceOp1(instruction, dst_op, op0);
            if (res.* == null) {
                res.* = op1_deductions.res;
            }
            return op1_deductions.op_1 orelse return CairoVMError.FailedToComputeOp1;
        }
    }

    /// Attempts to deduce `op0` and `res` for an instruction, given `dst` and `op1`.
    ///
    /// # Arguments
    /// - `inst`: The instruction to deduce `op0` and `res` for.
    /// - `dst`: The destination of the instruction.
    /// - `op1`: The first operand of the instruction.
    ///
    /// # Returns
    /// - `Tuple`: A tuple containing the deduced `op0` and `res`.
    pub fn deduceOp0(
        self: *Self,
        inst: *const instructions.Instruction,
        dst: *const ?MaybeRelocatable,
        op1: *const ?MaybeRelocatable,
    ) !Op0Result {
        switch (inst.opcode) {
            .Call => {
                return .{
                    .op_0 = MaybeRelocatable.fromRelocatable(try self.run_context.pc.addUint(inst.size())),
                    .res = null,
                };
            },
            .AssertEq => {
                const dst_val = dst.* orelse return .{ .op_0 = null, .res = null };
                const op1_val = op1.* orelse return .{ .op_0 = null, .res = null };
                if ((inst.res_logic == .Add)) {
                    return .{
                        .op_0 = try subOperands(dst_val, op1_val),
                        .res = dst_val,
                    };
                } else if (dst_val.isFelt() and op1_val.isFelt() and !op1_val.felt.isZero()) {
                    return .{
                        .op_0 = MaybeRelocatable.fromFelt(try dst_val.felt.div(op1_val.felt)),
                        .res = dst_val,
                    };
                }
            },
            else => {
                return .{ .op_0 = null, .res = null };
            },
        }
        return .{ .op_0 = null, .res = null };
    }

    /// Updates the value of PC according to the executed instruction.
    /// # Arguments
    /// - `instruction`: The instruction that was executed.
    /// - `operands`: The operands of the instruction.
    pub fn updatePc(
        self: *Self,
        instruction: *const instructions.Instruction,
        operands: OperandsResult,
    ) !void {
        switch (instruction.pc_update) {
            // PC update regular
            .Regular => { // Update the PC.
                self.run_context.pc.*.addUintInPlace(instruction.size());
            },
            // PC update jump
            .Jump => {
                // Check that the res is not null.
                if (operands.res) |val| {
                    // Check that the res is a relocatable.
                    self.run_context.pc.* = val.tryIntoRelocatable() catch
                        return error.PcUpdateJumpResNotRelocatable;
                } else {
                    return error.ResUnconstrainedUsedWithPcUpdateJump;
                }
            },
            // PC update Jump Rel
            .JumpRel => {
                // Check that the res is not null.
                if (operands.res) |val| {
                    // Check that the res is a felt.
                    try self.run_context.pc.*.addFeltInPlace(val.tryIntoFelt() catch return error.PcUpdateJumpRelResNotFelt);
                } else {
                    return error.ResUnconstrainedUsedWithPcUpdateJumpRel;
                }
            },
            // PC update Jnz
            .Jnz => {
                if (operands.dst.isZero()) {
                    // Update the PC.
                    self.run_context.pc.*.addUintInPlace(instruction.size());
                } else {
                    // Update the PC.
                    try self.run_context.pc.*.addMaybeRelocatableInplace(operands.op_1);
                }
            },
        }
    }

    /// Updates the value of AP according to the executed instruction.
    /// # Arguments
    /// - `instruction`: The instruction that was executed.
    /// - `operands`: The operands of the instruction.
    pub fn updateAp(
        self: *Self,
        instruction: *const instructions.Instruction,
        operands: OperandsResult,
    ) !void {
        switch (instruction.ap_update) {
            // AP update Add
            .Add => {
                // Check that Res is not null.
                if (operands.res) |val| {
                    // Update AP.
                    try self.run_context.ap.*.addMaybeRelocatableInplace(val);
                } else {
                    return error.ApUpdateAddResUnconstrained;
                }
            },
            // AP update Add1
            .Add1 => self.run_context.ap.*.addUintInPlace(1),
            // AP update Add2
            .Add2 => self.run_context.ap.*.addUintInPlace(2),
            // AP update regular
            .Regular => {},
        }
    }

    /// Updates the value of AP according to the executed instruction.
    /// # Arguments
    /// - `instruction`: The instruction that was executed.
    /// - `operands`: The operands of the instruction.
    pub fn updateFp(
        self: *Self,
        instruction: *const instructions.Instruction,
        operands: OperandsResult,
    ) !void {
        switch (instruction.fp_update) {
            // FP update Add + 2
            .APPlus2 => { // Update the FP.
                // FP = AP + 2.
                self.run_context.fp.*.offset = self.run_context.ap.*.offset + 2;
            },
            // FP update Dst
            .Dst => {
                switch (operands.dst) {
                    .relocatable => |rel| {
                        // Update the FP.
                        // FP = DST.
                        self.run_context.fp.* = rel;
                    },
                    .felt => |f| {
                        // Update the FP.
                        // FP += DST.
                        try self.run_context.fp.*.addFeltInPlace(f);
                    },
                }
            },
            else => {},
        }
    }

    /// Updates the registers (fp, ap, and pc) based on the given instruction and operands.
    ///
    /// This function internally calls `updateFp`, `updateAp`, and `updatePc` to update the respective registers.
    ///
    /// # Arguments
    ///
    /// - `instruction`: The instruction to determine register updates.
    /// - `operands`: The result of the instruction's operands.
    /// # Returns
    ///
    /// - Returns `void` on success, an error on failure.
    pub fn updateRegisters(
        self: *Self,
        instruction: *const instructions.Instruction,
        operands: OperandsResult,
    ) !void {
        try self.updateFp(instruction, operands);
        try self.updateAp(instruction, operands);
        try self.updatePc(instruction, operands);
    }

    /// Deduces the destination register for a given instruction.
    ///
    /// This function analyzes the opcode of the instruction and deduces the destination register accordingly.
    /// For `.AssertEq` opcode, it returns the value of the result if available, otherwise `CairoVMError.NoDst`.
    /// For `.Call` opcode, it returns a new relocatable value based on the frame pointer.
    /// For other opcodes, it returns `CairoVMError.NoDst`.
    ///
    /// # Arguments
    ///
    /// - `instruction`: The instruction to deduce the destination for.
    /// - `res`: The result of the instruction's operands (nullable).
    /// # Returns
    ///
    /// - Returns the deduced destination register, or an error if no destination is deducible.
    pub fn deduceDst(
        self: *Self,
        instruction: *const Instruction,
        res: ?MaybeRelocatable,
    ) !MaybeRelocatable {
        return switch (instruction.opcode) {
            .AssertEq => if (res) |r| r else CairoVMError.NoDst,
            .Call => MaybeRelocatable.fromRelocatable(self.run_context.fp.*),
            else => CairoVMError.NoDst,
        };
    }

    /// Applies the corresponding builtin's deduction rules if addr's segment index corresponds to a builtin segment
    /// Returns null if there is no deduction for the address
    /// # Arguments
    /// - `address`: The address to deduce.
    /// # Returns
    /// - `MaybeRelocatable`: The deduced value.
    pub fn deduceMemoryCell(
        self: *Self,
        allocator: Allocator,
        address: Relocatable,
    ) CairoVMError!?MaybeRelocatable {
        for (self.builtin_runners.items) |builtin_item| {
            if (@as(
                u64,
                @intCast(builtin_item.base()),
            ) == address.segment_index) {
                return builtin_item.deduceMemoryCell(
                    allocator,
                    address,
                    self.segments.memory,
                ) catch {
                    return CairoVMError.RunnerError;
                };
            }
        }
        return null;
    }

    /// Relocates the trace within the Cairo VM, updating relocatable registers to numbered ones.
    ///
    /// This function is responsible for relocating the trace within the Cairo VM, converting relocatable registers
    /// to their corresponding numbered ones based on the provided relocation table.
    ///
    /// # Arguments
    ///
    /// - `relocation_table`: A table containing the relocation indices for converting relocatable addresses to numbered ones.
    ///                       It maps indices representing relocatable addresses to their respective numbered ones.
    ///
    /// # Errors
    ///
    /// - Returns `TraceError.AlreadyRelocated` if the trace has already been relocated.
    /// - Returns `TraceError.NoRelocationFound` if the relocation table has insufficient entries (less than 2) to perform relocations.
    /// - Returns `TraceError.TraceNotEnabled` if the trace is not in an enabled state for relocation.
    ///
    /// # Safety
    ///
    /// This function assumes that the relocation table indices correspond correctly to the addresses
    /// needing relocation within the Cairo VM's trace.
    pub fn relocateTrace(self: *Self, relocation_table: []usize) !void {
        if (self.trace_relocated) return TraceError.AlreadyRelocated;
        if (relocation_table.len < 2) return TraceError.NoRelocationFound;

        switch (self.trace_context.state) {
            .enabled => |trace_enabled| {
                for (trace_enabled.entries.items) |entry| {
                    try self.trace_context.addRelocatedTrace(.{
                        .pc = Felt252.fromInteger(try entry.pc.relocateAddress(relocation_table)),
                        .ap = Felt252.fromInteger(try entry.ap.relocateAddress(relocation_table)),
                        .fp = Felt252.fromInteger(try entry.fp.relocateAddress(relocation_table)),
                    });
                }
                self.trace_relocated = true;
            },
            .disabled => return TraceError.TraceNotEnabled,
        }
    }

    /// Gets the relocated trace
    /// Returns `TraceError.TraceNotRelocated` error the trace has not been relocated
    /// # Returns
    /// - `[]RelocatedTraceEntry`: an array of relocated trace.
    pub fn getRelocatedTrace(self: *Self) TraceError![]TraceContext.RelocatedTraceEntry {
        if (self.trace_relocated) {
            return switch (self.trace_context.state) {
                .enabled => |trace_enabled| trace_enabled.relocated_trace_entries.items,
                .disabled => TraceError.TraceNotEnabled,
            };
        } else {
            return TraceError.TraceNotRelocated;
        }
    }

    /// Marks a range of memory addresses as accessed within the Cairo VM's memory segment.
    ///
    /// # Arguments
    ///
    /// - `base`: The base relocatable address of the memory range to mark as accessed.
    /// - `len`: The length of the memory range to mark as accessed.
    ///
    /// # Safety
    ///
    /// - This function assumes correct usage and does not perform bounds checking. It's the responsibility of the caller
    ///   to ensure that the provided range defined by `base` and `len` is within the valid bounds of the memory segment.
    ///
    /// # Errors
    ///
    /// - Returns `CairoVMError.RunNotFinished` if the VM's run is not yet finished.
    pub fn markAddressRangeAsAccessed(self: *Self, base: Relocatable, len: usize) !void {
        if (!self.is_run_finished) return CairoVMError.RunNotFinished;
        for (0..len) |i| {
            self.segments.memory.markAsAccessed(try base.addUint(@intCast(i)));
        }
    }

<<<<<<< HEAD
    /// Adds a relocation rule to the Cairo VM's memory, enabling the redirection of temporary data to a specified destination.
    ///
    /// # Arguments
    ///
    /// - `src_ptr`: The source Relocatable pointer representing the temporary segment to be relocated.
    /// - `dst_ptr`: The destination Relocatable pointer where the temporary segment will be redirected.
    ///
    /// # Safety
    ///
    /// This function assumes correct usage and may result in memory relocations. It's crucial to ensure that both source and destination pointers are valid and within the boundaries of the memory segments.
    ///
    /// # Returns
    ///
    /// - This function returns an error if the relocation fails due to invalid conditions.
    pub fn addRelocationRule(
        self: *Self,
        src_ptr: Relocatable,
        dst_ptr: Relocatable,
    ) !void {
        try self.segments.memory.addRelocationRule(src_ptr, dst_ptr);
    }

    /// Retrieves the addresses of memory cells in the public memory based on segment offsets.
    ///
    /// Retrieves a list of addresses constituting the public memory. It utilizes the relocation table
    /// (`self.relocation_table`) and the `self.segments.getPublicMemoryAddresses()` method. This method
    /// ensures that the public memory addresses are retrieved based on the relocated segments.
    ///
    /// Returns a list of memory cell addresses that comprise the public memory. If the relocation table
    /// is not available, it throws `MemoryError.UnrelocatedMemory`. If an error occurs during the
    /// retrieval process, it throws `CairoVMError.Memory`.
    pub fn getPublicMemoryAddresses(self: *Self) !std.ArrayList(std.meta.Tuple(&.{ usize, usize })) {
        // Check if the relocation table is available
        if (self.relocation_table) |r| {
            // Retrieve the public memory addresses using the relocation table
            return self.segments.getPublicMemoryAddresses(&r) catch CairoVMError.Memory;
        }
        // Throw an error if the relocation table is not available
        return MemoryError.UnrelocatedMemory;
    }
    
=======
    /// Performs opcode-specific assertions on the operands of an instruction.
    /// # Arguments
    /// - `instruction`: A pointer to the instruction being asserted.
    /// - `operands`: The result of the operands computation.
    /// # Errors
    /// - Returns an error if an assertion fails.
    pub fn opcodeAssertions(self: *Self, instruction: *const Instruction, operands: OperandsResult) CairoVMError!void {
        // Switch on the opcode to perform the appropriate assertion.
        switch (instruction.opcode) {
            // Assert that the result and destination operands are equal for AssertEq opcode.
            .AssertEq => {
                if (operands.res) |res| {
                    if (!res.eq(operands.dst)) {
                        return CairoVMError.DiffAssertValues;
                    }
                } else {
                    return CairoVMError.UnconstrainedResAssertEq;
                }
            },
            // Perform assertions specific to the Call opcode.
            .Call => {
                // Calculate the return program counter (PC) value.
                const return_pc = MaybeRelocatable.fromRelocatable(try self.run_context.pc.addUint(instruction.size()));
                // Assert that the operand 0 is the return PC.
                if (!operands.op_0.eq(return_pc)) {
                    return CairoVMError.CantWriteReturnPc;
                }

                // Assert that the destination operand is the frame pointer (FP).
                if (!MaybeRelocatable.fromRelocatable(self.run_context.getFP()).eq(operands.dst)) {
                    return CairoVMError.CantWriteReturnFp;
                }
            },
            // No assertions for other opcodes.
            else => {},
        }
    }

>>>>>>> 0427d80c
    /// Retrieves a continuous range of `Felt252` values starting from the memoryy at the specific relocatable address in the Cairo VM.
    ///
    /// This function internally calls `getFeltRange` on the memory segments manager, attempting
    /// to retrieve a range of `Felt252` values at the given address.
    ///
    /// # Arguments
    ///
    /// * `address`: The starting address in the memory from which the continuous range of `Felt252` is retrieved.
    /// * `size`: The size of the continuous range of `Felt252` to be retrieved.
    ///
    /// # Returns
    ///
    /// Returns a list containing `Felt252` values retrieved from the continuous range starting at the relocatable address.
    ///
    /// # Errors
    ///
    /// Returns an error if there are any unknown memory cell encountered within the continuous memory range.
    /// Returns an error if value inside the range is not a `Felt252`
    pub fn getFeltRange(self: *Self, address: Relocatable, size: usize) !std.ArrayList(Felt252) {
        return self.segments.memory.getFeltRange(address, size);
    }
};

/// Compute the result operand for a given instruction on op 0 and op 1.
/// # Arguments
/// - `instruction`: The instruction to compute the operands for.
/// - `op_0`: The operand 0.
/// - `op_1`: The operand 1.
/// # Returns
/// - `res`: The result of the operation.
pub fn computeRes(
    instruction: *const Instruction,
    op_0: MaybeRelocatable,
    op_1: MaybeRelocatable,
) !?MaybeRelocatable {
    return switch (instruction.res_logic) {
        .Op1 => op_1,
        .Add => try addOperands(op_0, op_1),
        .Mul => try mulOperands(op_0, op_1),
        .Unconstrained => null,
    };
}

/// Add two operands which can either be a "relocatable" or a "felt".
/// The operation is allowed between:
/// 1. A felt and another felt.
/// 2. A felt and a relocatable.
/// Adding two relocatables is forbidden.
/// # Arguments
/// - `op_0`: The operand 0.
/// - `op_1`: The operand 1.
/// # Returns
/// - `MaybeRelocatable`: The result of the operation or an error.
pub fn addOperands(
    op_0: MaybeRelocatable,
    op_1: MaybeRelocatable,
) !MaybeRelocatable {
    // Both operands are relocatables, operation forbidden
    if (op_0.isRelocatable() and op_1.isRelocatable()) {
        return error.AddRelocToRelocForbidden;
    }

    // One of the operands is relocatable, the other is felt
    if (op_0.isRelocatable() or op_1.isRelocatable()) {
        // Determine which operand is relocatable and which one is felt
        const reloc_op = if (op_0.isRelocatable()) op_0 else op_1;
        const felt_op = if (op_0.isRelocatable()) op_1 else op_0;

        var reloc = try reloc_op.tryIntoRelocatable();

        // Add the felt to the relocatable's offset
        try reloc.addFeltInPlace(try felt_op.tryIntoFelt());

        return MaybeRelocatable.fromRelocatable(reloc);
    }

    // Add the felts and return as a new felt wrapped in a relocatable
    return MaybeRelocatable.fromFelt((try op_0.tryIntoFelt()).add(
        try op_1.tryIntoFelt(),
    ));
}

/// Compute the product of two operands op 0 and op 1.
/// # Arguments
/// - `op_0`: The operand 0.
/// - `op_1`: The operand 1.
/// # Returns
/// - `MaybeRelocatable`: The result of the operation or an error.
pub fn mulOperands(
    op_0: MaybeRelocatable,
    op_1: MaybeRelocatable,
) CairoVMError!MaybeRelocatable {
    // At least one of the operands is relocatable
    if (op_0.isRelocatable() or op_1.isRelocatable()) {
        return CairoVMError.MulRelocForbidden;
    }

    // Multiply the felts and return as a new felt wrapped in a relocatable
    return MaybeRelocatable.fromFelt(
        (try op_0.tryIntoFelt()).mul(try op_1.tryIntoFelt()),
    );
}

/// Subtracts a `MaybeRelocatable` from this one and returns the new value.
///
/// Only values of the same type may be subtracted. Specifically, attempting to
/// subtract a `.felt` with a `.relocatable` will result in an error.
pub fn subOperands(self: MaybeRelocatable, other: MaybeRelocatable) !MaybeRelocatable {
    return switch (self) {
        .felt => |self_value| switch (other) {
            .felt => |other_value| return MaybeRelocatable.fromFelt(
                self_value.sub(other_value),
            ),
            .relocatable => error.TypeMismatchNotFelt,
        },
        .relocatable => |self_value| switch (other) {
            .felt => error.TypeMismatchNotFelt,
            .relocatable => |other_value| return MaybeRelocatable.fromRelocatable(
                try self_value.sub(other_value),
            ),
        },
    };
}

/// Attempts to deduce `op1` and `res` for an instruction, given `dst` and `op0`.
///
/// # Arguments
/// - `inst`: The instruction to deduce `op1` and `res` for.
/// - `dst`: The destination of the instruction.
/// - `op0`: The first operand of the instruction.
///
/// # Returns
/// - `Tuple`: A tuple containing the deduced `op1` and `res`.
pub fn deduceOp1(
    inst: *const instructions.Instruction,
    dst: *const ?MaybeRelocatable,
    op0: *const ?MaybeRelocatable,
) !Op1Result {
    if (inst.opcode != .AssertEq) {
        return .{ .op_1 = null, .res = null };
    }

    switch (inst.res_logic) {
        .Op1 => if (dst.*) |dst_val| {
            return .{ .op_1 = dst_val, .res = dst_val };
        },
        .Add => if (dst.* != null and op0.* != null) {
            return .{
                .op_1 = try subOperands(dst.*.?, op0.*.?),
                .res = dst.*.?,
            };
        },
        .Mul => {
            if (dst.* != null and op0.* != null and dst.*.?.isFelt() and op0.*.?.isFelt() and !op0.*.?.felt.isZero()) {
                return .{
                    .op_1 = MaybeRelocatable.fromFelt(try dst.*.?.felt.div(op0.*.?.felt)),
                    .res = dst.*.?,
                };
            }
        },
        else => {},
    }

    return .{ .op_1 = null, .res = null };
}

// *****************************************************************************
// *                       CUSTOM TYPES                                        *
// *****************************************************************************

/// Represents the operands for an instruction.
pub const OperandsResult = struct {
    const Self = @This();

    /// The destination operand value.
    dst: MaybeRelocatable,
    /// The result operand value.
    res: ?MaybeRelocatable,
    /// The first operand value.
    op_0: MaybeRelocatable,
    /// The second operand value.
    op_1: MaybeRelocatable,
    /// The relocatable address of the destination operand.
    dst_addr: Relocatable,
    /// The relocatable address of the first operand.
    op_0_addr: Relocatable,
    /// The relocatable address of the second operand.
    op_1_addr: Relocatable,
    /// Indicator for deduced operands.
    deduced_operands: u8,

    /// Returns a default instance of the OperandsResult struct with initial values set to zero.
    ///
    /// # Returns
    ///
    /// - An instance of OperandsResult with default values.
    pub fn default() Self {
        return .{
            .dst = MaybeRelocatable.fromU64(0),
            .res = MaybeRelocatable.fromU64(0),
            .op_0 = MaybeRelocatable.fromU64(0),
            .op_1 = MaybeRelocatable.fromU64(0),
            .dst_addr = .{},
            .op_0_addr = .{},
            .op_1_addr = .{},
            .deduced_operands = 0,
        };
    }

    /// Sets the flag indicating the destination operand was deduced.
    ///
    /// # Arguments
    ///
    /// - `value`: A boolean value indicating whether the destination operand was deduced.
    pub fn setDst(self: *Self, value: bool) void {
        self.deduced_operands |= @intFromBool(value);
    }

    /// Sets the flag indicating the first operand was deduced.
    ///
    /// # Arguments
    ///
    /// - `value`: A boolean value indicating whether the first operand was deduced.
    pub fn setOp0(self: *Self, value: bool) void {
        self.deduced_operands |= if (value) 1 << 1 else 0 << 1;
    }

    /// Sets the flag indicating the second operand was deduced.
    ///
    /// # Arguments
    ///
    /// - `value`: A boolean value indicating whether the second operand was deduced.
    pub fn setOp1(self: *Self, value: bool) void {
        self.deduced_operands |= if (value) 1 << 2 else 0 << 2;
    }

    /// Checks if the destination operand was deduced.
    ///
    /// # Returns
    ///
    /// - A boolean indicating if the destination operand was deduced.
    pub fn wasDestDeducted(self: *const Self) bool {
        return self.deduced_operands & 1 != 0;
    }

    /// Checks if the first operand was deduced.
    ///
    /// # Returns
    ///
    /// - A boolean indicating if the first operand was deduced.
    pub fn wasOp0Deducted(self: *const Self) bool {
        return self.deduced_operands & (1 << 1) != 0;
    }

    /// Checks if the second operand was deduced.
    ///
    /// # Returns
    ///
    /// - A boolean indicating if the second operand was deduced.
    pub fn wasOp1Deducted(self: *const Self) bool {
        return self.deduced_operands & (1 << 2) != 0;
    }
};

/// Represents the result of deduce Op0 operation.
const Op0Result = struct {
    const Self = @This();
    /// The computed operand Op0.
    op_0: ?MaybeRelocatable,
    /// The result of the operation involving Op0.
    res: ?MaybeRelocatable,
};

/// Represents the result of deduce Op1 operation.
const Op1Result = struct {
    const Self = @This();
    /// The computed operand Op1.
    op_1: ?MaybeRelocatable,
    /// The result of the operation involving Op1.
    res: ?MaybeRelocatable,
};<|MERGE_RESOLUTION|>--- conflicted
+++ resolved
@@ -12,11 +12,8 @@
 const instructions = @import("instructions.zig");
 const RunContext = @import("run_context.zig").RunContext;
 const CairoVMError = @import("error.zig").CairoVMError;
-<<<<<<< HEAD
 const MemoryError = @import("error.zig").MemoryError;
-=======
 const TraceError = @import("error.zig").TraceError;
->>>>>>> 0427d80c
 const Config = @import("config.zig").Config;
 const TraceContext = @import("trace_context.zig").TraceContext;
 const build_options = @import("../build_options.zig");
@@ -761,7 +758,6 @@
         }
     }
 
-<<<<<<< HEAD
     /// Adds a relocation rule to the Cairo VM's memory, enabling the redirection of temporary data to a specified destination.
     ///
     /// # Arguments
@@ -803,7 +799,6 @@
         return MemoryError.UnrelocatedMemory;
     }
     
-=======
     /// Performs opcode-specific assertions on the operands of an instruction.
     /// # Arguments
     /// - `instruction`: A pointer to the instruction being asserted.
@@ -842,7 +837,6 @@
         }
     }
 
->>>>>>> 0427d80c
     /// Retrieves a continuous range of `Felt252` values starting from the memoryy at the specific relocatable address in the Cairo VM.
     ///
     /// This function internally calls `getFeltRange` on the memory segments manager, attempting

// Core imports.
const std = @import("std");
const Allocator = std.mem.Allocator;
const ArrayList = std.ArrayList;
const starknet_felt = @import("../math/fields/starknet.zig");

// Local imports.
const segments = @import("memory/segments.zig");
const relocatable = @import("memory/relocatable.zig");
const MaybeRelocatable = relocatable.MaybeRelocatable;
const Relocatable = relocatable.Relocatable;
const instructions = @import("instructions.zig");
const RunContext = @import("run_context.zig").RunContext;
const CairoVMError = @import("error.zig").CairoVMError;
const MemoryError = @import("error.zig").MemoryError;
const TraceError = @import("error.zig").TraceError;
const Config = @import("config.zig").Config;
const TraceContext = @import("trace_context.zig").TraceContext;
const build_options = @import("../build_options.zig");
const BuiltinRunner = @import("./builtins/builtin_runner/builtin_runner.zig").BuiltinRunner;
const Felt252 = @import("../math/fields/starknet.zig").Felt252;
const HashBuiltinRunner = @import("./builtins/builtin_runner/hash.zig").HashBuiltinRunner;
const Instruction = instructions.Instruction;
const Opcode = instructions.Opcode;

/// Represents the Cairo VM.
pub const CairoVM = struct {
    const Self = @This();

    // ************************************************************
    // *                        FIELDS                            *
    // ************************************************************

    /// The memory allocator. Can be needed for the deallocation of the VM resources.
    allocator: Allocator,
    /// The run context.
    run_context: *RunContext,
    /// ArrayList of built-in runners
    builtin_runners: ArrayList(BuiltinRunner),
    /// The memory segment manager.
    segments: *segments.MemorySegmentManager,
    /// Whether the run is finished or not.
    is_run_finished: bool,
    /// VM trace
    trace_context: TraceContext,
    /// Whether the trace has been relocated
    trace_relocated: bool,
    /// Current Step
    current_step: usize,
    /// Rc limits
    rc_limits: ?struct { i16, i16 },
    /// Relocation table
    relocation_table: ?std.ArrayList(usize),
    /// ArrayList containing instructions. May hold null elements.
    /// Used as an instruction cache within the CairoVM instance.
    instruction_cache: ArrayList(?Instruction),

    // ************************************************************
    // *             MEMORY ALLOCATION AND DEALLOCATION           *
    // ************************************************************

    /// Creates a new Cairo VM.
    /// # Arguments
    /// - `allocator`: The allocator to use for the VM.
    /// - `config`: Configurations used to initialize the VM.
    /// # Returns
    /// - `CairoVM`: The created VM.
    /// # Errors
    /// - If a memory allocation fails.
    pub fn init(
        allocator: Allocator,
        config: Config,
    ) !Self {
        // Initialize the memory segment manager.
        const memory_segment_manager = try segments.MemorySegmentManager.init(allocator);
        errdefer memory_segment_manager.deinit();
        // Initialize the run context.
        const run_context = try RunContext.init(allocator);
        errdefer run_context.deinit();
        // Initialize the trace context.
        const trace_context = try TraceContext.init(allocator, config.enable_trace);
        errdefer trace_context.deinit();
        // Initialize the built-in runners.
        const builtin_runners = ArrayList(BuiltinRunner).init(allocator);
        errdefer builtin_runners.deinit();
        // Initialize the instruction cache.
        const instruction_cache = ArrayList(?Instruction).init(allocator);
        errdefer instruction_cache.deinit();

        return .{
            .allocator = allocator,
            .run_context = run_context,
            .builtin_runners = builtin_runners,
            .segments = memory_segment_manager,
            .is_run_finished = false,
            .trace_context = trace_context,
            .trace_relocated = false,
            .current_step = 0,
            .rc_limits = null,
            .relocation_table = null,
            .instruction_cache = instruction_cache,
        };
    }

    /// Safely deallocates resources used by the CairoVM instance.
    ///
    /// This function ensures safe deallocation of various components within the CairoVM instance,
    /// including the memory segment manager, run context, trace context, built-in runners, and the instruction cache.
    ///
    /// # Safety
    /// This function assumes proper initialization of the CairoVM instance and must be called
    /// to avoid memory leaks and ensure proper cleanup.
    pub fn deinit(self: *Self) void {
        // Deallocate the memory segment manager.
        self.segments.deinit();
        // Deallocate the run context.
        self.run_context.deinit();
        // Deallocate trace context.
        self.trace_context.deinit();
        // Loop through the built-in runners and deallocate their resources.
        for (self.builtin_runners.items) |*builtin| {
            switch (builtin.*) {
                .Keccak => |*keccak| keccak.deinit(),
                else => {},
            }
        }
        // Deallocate built-in runners.
        self.builtin_runners.deinit();
<<<<<<< HEAD
        // Deallocate instruction cache.
=======
        if (self.relocation_table) |r| {
            r.deinit();
        }
        // Deallocate instruction cache
>>>>>>> d7760d05
        self.instruction_cache.deinit();
    }

    // ************************************************************
    // *                        METHODS                           *
    // ************************************************************

    /// Computes and returns the effective size of memory segments.
    ///
    /// This function iterates through the memory segments, calculates their effective sizes, and
    /// updates the segment sizes map accordingly. It ensures that the map reflects the maximum
    /// offset used in each segment.
    ///
    /// # Returns
    ///
    /// An AutoArrayHashMap representing the computed effective sizes of memory segments.
    pub fn computeSegmentsEffectiveSizes(self: *Self, allow_temp_segments: bool) !std.AutoArrayHashMap(i64, u32) {
        return self.segments.computeEffectiveSize(allow_temp_segments);
    }

    /// Adds a memory segment to the Cairo VM and returns the first address of the new segment.
    ///
    /// This function internally calls `addSegment` on the memory segments manager, creating a new
    /// relocatable address for the new segment. It increments the number of segments in the VM.
    ///
    /// # Returns
    ///
    /// The relocatable address representing the first address of the new memory segment.
    pub fn addMemorySegment(self: *Self) !Relocatable {
        return try self.segments.addSegment();
    }

    /// Retrieves a value from the memory at the specified relocatable address.
    ///
    /// This function internally calls `get` on the memory segments manager, returning the value
    /// at the given address. It handles the possibility of an out-of-bounds access and returns
    /// an error of type `MemoryOutOfBounds` in such cases.
    ///
    /// # Arguments
    ///
    /// - `address`: The relocatable address to retrieve the value from.
    /// # Returns
    ///
    /// - The value at the specified address, or an error of type `MemoryOutOfBounds`.
    pub fn getRelocatable(
        self: *Self,
        address: Relocatable,
    ) ?MaybeRelocatable {
        return self.segments.memory.get(address);
    }

    /// Gets a reference to the list of built-in runners in the Cairo VM.
    ///
    /// This function returns a mutable reference to the list of built-in runners,
    /// allowing access and modification of the Cairo VM's built-in runner instances.
    ///
    /// # Returns
    ///
    /// A mutable reference to the list of built-in runners.
    pub fn getBuiltinRunners(self: *Self) *ArrayList(BuiltinRunner) {
        return &self.builtin_runners;
    }

    pub fn insertInMemory(
        self: *Self,
        address: Relocatable,
        value: MaybeRelocatable,
    ) error{ InvalidMemoryAddress, MemoryOutOfBounds }!void {
        _ = value;
        _ = address;
        _ = self;

        // TODO: complete the implementation once set method is completed in Memory
    }

    /// Retrieves the used size of a memory segment by its index, if available; otherwise, returns null.
    ///
    /// This function internally calls `getSegmentUsedSize` on the memory segments manager, returning
    /// the used size of the segment at the specified index. It handles the possibility of the size not
    /// being computed and returns null if not available.
    ///
    /// # Parameters
    ///
    /// - `index` (u32): The index of the memory segment.
    /// # Returns
    ///
    /// - The used size of the segment at the specified index, or null if not computed.
    pub fn getSegmentUsedSize(self: *Self, index: u32) ?u32 {
        return self.segments.getSegmentUsedSize(index);
    }

    /// Retrieves the size of a memory segment by its index, if available; otherwise, computes it.
    ///
    /// This function internally calls `getSegmentSize` on the memory segments manager, attempting
    /// to retrieve the size of the segment at the specified index. If the size is not available,
    /// it computes the effective size using `getSegmentUsedSize` and returns it.
    ///
    /// # Parameters
    ///
    /// - `index` (u32): The index of the memory segment.
    /// # Returns
    ///
    /// - The size of the segment at the specified index, or a computed effective size if not available.
    pub fn getSegmentSize(self: *Self, index: u32) ?u32 {
        return self.segments.getSegmentSize(index);
    }

    /// Retrieves a `Felt252` value from the memory at the specified relocatable address in the Cairo VM.
    ///
    /// This function internally calls `getFelt` on the memory segments manager, attempting
    /// to retrieve a `Felt252` value at the given address. It handles the possibility of an
    /// out-of-bounds memory access and returns an error if needed.
    ///
    /// # Arguments
    ///
    /// - `address`: The relocatable address to retrieve the `Felt252` value from.
    /// # Returns
    ///
    /// - The `Felt252` value at the specified address, or an error if not available.
    pub fn getFelt(self: *Self, address: Relocatable) !Felt252 {
        return self.segments.memory.getFelt(address);
    }

    /// Do a single step of the VM.
    /// Process an instruction cycle using the typical fetch-decode-execute cycle.
    pub fn step(self: *Self, allocator: Allocator) !void {
        // TODO: Run hints.

        std.log.debug(
            "Running instruction at pc: {}\n",
            .{self.run_context.pc.*},
        );
        std.log.debug(
            "Running instruction, ap: {}\n",
            .{self.run_context.ap.*},
        );
        std.log.debug(
            "Running instruction, fp: {}\n",
            .{self.run_context.fp.*},
        );

        // ************************************************************
        // *                    FETCH                                 *
        // ************************************************************

        const encoded_instruction = self.segments.memory.get(self.run_context.pc.*);

        // ************************************************************
        // *                    DECODE                                *
        // ************************************************************

        // First, we convert the encoded instruction to a u64.
        // If the MaybeRelocatable is not a felt, this operation will fail.
        // If the MaybeRelocatable is a felt but the value does not fit into a u64, this operation will fail.
        const encoded_instruction_u64 = encoded_instruction.?.tryIntoU64() catch {
            return CairoVMError.InstructionEncodingError;
        };

        // Then, we decode the instruction.
        const instruction = try instructions.decode(encoded_instruction_u64);

        // ************************************************************
        // *                    EXECUTE                               *
        // ************************************************************
        return self.runInstruction(allocator, &instruction);
    }

    /// Insert Operands only after checking if they were deduced.
    // # Arguments
    /// - `allocator`: allocator where OperandsResult stored.
    /// - `op`: OperandsResult object that stores all operands.
    pub fn insertDeducedOperands(self: *Self, allocator: Allocator, op: OperandsResult) !void {
        if (op.wasOp0Deducted()) {
            try self.segments.memory.set(allocator, op.op_0_addr, op.op_0);
        }
        if (op.wasOp1Deducted()) {
            try self.segments.memory.set(allocator, op.op_1_addr, op.op_1);
        }
        if (op.wasDestDeducted()) {
            try self.segments.memory.set(allocator, op.dst_addr, op.dst);
        }
    }

    /// Run a specific instruction.
    // # Arguments
    /// - `instruction`: The instruction to run.
    pub fn runInstruction(
        self: *Self,
        allocator: Allocator,
        instruction: *const instructions.Instruction,
    ) !void {
        if (!build_options.trace_disable) {
            try self.trace_context.traceInstruction(.{
                .pc = self.run_context.pc.*,
                .ap = self.run_context.ap.*,
                .fp = self.run_context.fp.*,
            });
        }

        const operands_result = try self.computeOperands(allocator, instruction);
        try self.insertDeducedOperands(allocator, operands_result);

        try self.updateRegisters(
            instruction,
            operands_result,
        );

        const OFFSET_BITS: u32 = 16;
        const off_0 = if (instruction.off_0 < 0) 0 else instruction.off_0 + (@as(i16, 1) << (OFFSET_BITS - 1));
        const off_1 = if (instruction.off_1 < 0) 0 else instruction.off_1 + (@as(i16, 1) << (OFFSET_BITS - 1));
        const off_2 = if (instruction.off_2 < 0) 0 else instruction.off_2 + (@as(i16, 1) << (OFFSET_BITS - 1));

        const limits = self.rc_limits orelse .{ off_0, off_0 };
        self.rc_limits = .{ @min(limits[0], off_0, off_1, off_2), @max(limits[1], off_0, off_1, off_2) };

        self.segments.memory.markAsAccessed(operands_result.dst_addr);
        self.segments.memory.markAsAccessed(operands_result.op_0_addr);
        self.segments.memory.markAsAccessed(operands_result.op_1_addr);

        self.current_step += 1;
    }

    /// Compute and retrieve the necessary operands for executing a given instruction.
    ///
    /// This function resolves memory addresses, deduces operands based on context,
    /// and computes the result of the instruction.
    ///
    /// It operates within a segmented memory
    /// environment and handles the computation of operands, destinations, and results.
    ///
    /// # Arguments
    /// - `instruction`: The instruction to compute operands for.
    /// - `allocator`: The memory allocator used for computation.
    ///
    /// # Returns
    /// A structured `OperandsResult` containing computed operands, the result, and destinations.
    pub fn computeOperands(
        self: *Self,
        allocator: Allocator,
        instruction: *const instructions.Instruction,
    ) !OperandsResult {
        // Create a default OperandsResult to store the computed operands.
        var op_res = OperandsResult.default();
        op_res.res = null;

        // Compute the destination address of the instruction.
        op_res.dst_addr = try self.run_context.computeDstAddr(instruction);
        const dst_op = self.segments.memory.get(op_res.dst_addr);

        // Compute the first operand address.
        op_res.op_0_addr = try self.run_context.computeOp0Addr(instruction);
        const op_0_op = self.segments.memory.get(op_res.op_0_addr);

        // Compute the second operand address based on the first operand.
        op_res.op_1_addr = try self.run_context.computeOp1Addr(
            instruction,
            op_0_op,
        );
        const op_1_op = self.segments.memory.get(op_res.op_1_addr);

        // Deduce the first operand if retrieval from memory fails.
        if (op_0_op) |op_0| {
            op_res.op_0 = op_0;
        } else {
            // Set flag to compute and deduce op_0.
            op_res.setOp0(true);
            // Compute op_0 based on specific deductions.
            op_res.op_0 = try self.computeOp0Deductions(
                allocator,
                op_res.op_0_addr,
                instruction,
                &dst_op,
                &op_1_op,
            );
        }

        // Deduce the second operand if retrieval from memory fails.
        if (op_1_op) |op_1| {
            op_res.op_1 = op_1;
        } else {
            // Set flag to compute and deduce op_1.
            op_res.setOp1(true);
            // Compute op_1 based on specific deductions.
            op_res.op_1 = try self.computeOp1Deductions(
                allocator,
                op_res.op_1_addr,
                &op_res.res,
                instruction,
                &dst_op,
                &@as(?MaybeRelocatable, op_res.op_0),
            );
        }

        // Compute the result if it hasn't been computed.
        if (op_res.res == null) {
            op_res.res = try computeRes(instruction, op_res.op_0, op_res.op_1);
        }

        // Retrieve the destination if not already available.
        if (dst_op) |dst| {
            op_res.dst = dst;
        } else {
            // Set flag to compute and deduce the destination.
            op_res.setDst(true);
            // Compute the destination based on certain conditions.
            op_res.dst = try self.deduceDst(instruction, op_res.res);
        }

        // Return the computed operands and result.
        return op_res;
    }

    /// Compute Op0 deductions based on the provided instruction, destination, and Op1.
    ///
    /// This function first attempts to deduce Op0 using built-in deductions. If that returns a null,
    /// it falls back to deducing Op0 based on the provided destination and Op1.
    ///
    /// ## Arguments
    /// - `op_0_addr`: The address of the operand to deduce.
    /// - `instruction`: The instruction to deduce the operand for.
    /// - `dst`: The destination of the instruction.
    /// - `op1`: The Op1 operand.
    ///
    /// ## Returns
    /// - `MaybeRelocatable`: The deduced Op0 operand or an error if deducing Op0 fails.
    pub fn computeOp0Deductions(
        self: *Self,
        allocator: Allocator,
        op_0_addr: Relocatable,
        instruction: *const instructions.Instruction,
        dst: *const ?MaybeRelocatable,
        op1: *const ?MaybeRelocatable,
    ) !MaybeRelocatable {
        const op0_op = try self.deduceMemoryCell(allocator, op_0_addr) orelse (try self.deduceOp0(
            instruction,
            dst,
            op1,
        )).op_0;

        return op0_op orelse CairoVMError.FailedToComputeOp0;
    }

    /// Compute Op1 deductions based on the provided instruction, destination, and Op0.
    ///
    /// This function attempts to deduce Op1 using built-in deductions. If that returns a null,
    /// it falls back to deducing Op1 based on the provided destination, Op0, and the result.
    ///
    /// ## Arguments
    /// - `op1_addr`: The address of the operand to deduce.
    /// - `res`: The result of the computation.
    /// - `instruction`: The instruction to deduce the operand for.
    /// - `dst_op`: The destination operand.
    /// - `op0`: The Op0 operand.
    ///
    /// ## Returns
    /// - `MaybeRelocatable`: The deduced Op1 operand or an error if deducing Op1 fails.
    pub fn computeOp1Deductions(
        self: *Self,
        allocator: Allocator,
        op1_addr: Relocatable,
        res: *?MaybeRelocatable,
        instruction: *const instructions.Instruction,
        dst_op: *const ?MaybeRelocatable,
        op0: *const ?MaybeRelocatable,
    ) !MaybeRelocatable {
        if (try self.deduceMemoryCell(allocator, op1_addr)) |op1| {
            return op1;
        } else {
            const op1_deductions = try deduceOp1(instruction, dst_op, op0);
            if (res.* == null) {
                res.* = op1_deductions.res;
            }
            return op1_deductions.op_1 orelse return CairoVMError.FailedToComputeOp1;
        }
    }

    /// Verifies the auto deductions for a given memory address.
    ///
    /// This function checks if the value deduced by the builtin matches the current value
    /// at the given address in the VM's memory. If they do not match, it returns an error
    /// indicating an inconsistent auto deduction.
    ///
    /// ## Arguments
    /// - `allocator`: The allocator instance to use for memory operations.
    /// - `addr`: The memory address to verify.
    /// - `builtin`: The BuiltinRunner instance used for deducing the memory cell.
    ///
    /// ## Returns
    /// - `void`: Returns nothing on success.
    /// - `CairoVMError.InconsistentAutoDeduction`: Returns an error if the deduced value does not match the memory.
    pub fn verifyAutoDeductionsForAddr(
        self: *const Self,
        allocator: Allocator,
        addr: Relocatable,
        builtin: *BuiltinRunner,
    ) !void {
        const value = try builtin.deduceMemoryCell(
            allocator,
            addr,
            self.segments.memory,
        ) orelse return;
        const current_value = self.segments.memory.get(addr) orelse return;
        if (!value.eq(current_value)) {
            return CairoVMError.InconsistentAutoDeduction;
        }
    }

    /// Attempts to deduce `op0` and `res` for an instruction, given `dst` and `op1`.
    ///
    /// # Arguments
    /// - `inst`: The instruction to deduce `op0` and `res` for.
    /// - `dst`: The destination of the instruction.
    /// - `op1`: The first operand of the instruction.
    ///
    /// # Returns
    /// - `Tuple`: A tuple containing the deduced `op0` and `res`.
    pub fn deduceOp0(
        self: *Self,
        inst: *const instructions.Instruction,
        dst: *const ?MaybeRelocatable,
        op1: *const ?MaybeRelocatable,
    ) !Op0Result {
        switch (inst.opcode) {
            .Call => {
                return .{
                    .op_0 = MaybeRelocatable.fromRelocatable(try self.run_context.pc.addUint(inst.size())),
                    .res = null,
                };
            },
            .AssertEq => {
                const dst_val = dst.* orelse return .{ .op_0 = null, .res = null };
                const op1_val = op1.* orelse return .{ .op_0 = null, .res = null };
                if ((inst.res_logic == .Add)) {
                    return .{
                        .op_0 = try subOperands(dst_val, op1_val),
                        .res = dst_val,
                    };
                } else if (dst_val.isFelt() and op1_val.isFelt() and !op1_val.felt.isZero()) {
                    return .{
                        .op_0 = MaybeRelocatable.fromFelt(try dst_val.felt.div(op1_val.felt)),
                        .res = dst_val,
                    };
                }
            },
            else => {
                return .{ .op_0 = null, .res = null };
            },
        }
        return .{ .op_0 = null, .res = null };
    }

    /// Updates the value of PC according to the executed instruction.
    /// # Arguments
    /// - `instruction`: The instruction that was executed.
    /// - `operands`: The operands of the instruction.
    pub fn updatePc(
        self: *Self,
        instruction: *const instructions.Instruction,
        operands: OperandsResult,
    ) !void {
        switch (instruction.pc_update) {
            // PC update regular
            .Regular => { // Update the PC.
                self.run_context.pc.*.addUintInPlace(instruction.size());
            },
            // PC update jump
            .Jump => {
                // Check that the res is not null.
                if (operands.res) |val| {
                    // Check that the res is a relocatable.
                    self.run_context.pc.* = val.tryIntoRelocatable() catch
                        return error.PcUpdateJumpResNotRelocatable;
                } else {
                    return error.ResUnconstrainedUsedWithPcUpdateJump;
                }
            },
            // PC update Jump Rel
            .JumpRel => {
                // Check that the res is not null.
                if (operands.res) |val| {
                    // Check that the res is a felt.
                    try self.run_context.pc.*.addFeltInPlace(val.tryIntoFelt() catch return error.PcUpdateJumpRelResNotFelt);
                } else {
                    return error.ResUnconstrainedUsedWithPcUpdateJumpRel;
                }
            },
            // PC update Jnz
            .Jnz => {
                if (operands.dst.isZero()) {
                    // Update the PC.
                    self.run_context.pc.*.addUintInPlace(instruction.size());
                } else {
                    // Update the PC.
                    try self.run_context.pc.*.addMaybeRelocatableInplace(operands.op_1);
                }
            },
        }
    }

    /// Updates the value of AP according to the executed instruction.
    /// # Arguments
    /// - `instruction`: The instruction that was executed.
    /// - `operands`: The operands of the instruction.
    pub fn updateAp(
        self: *Self,
        instruction: *const instructions.Instruction,
        operands: OperandsResult,
    ) !void {
        switch (instruction.ap_update) {
            // AP update Add
            .Add => {
                // Check that Res is not null.
                if (operands.res) |val| {
                    // Update AP.
                    try self.run_context.ap.*.addMaybeRelocatableInplace(val);
                } else {
                    return error.ApUpdateAddResUnconstrained;
                }
            },
            // AP update Add1
            .Add1 => self.run_context.ap.*.addUintInPlace(1),
            // AP update Add2
            .Add2 => self.run_context.ap.*.addUintInPlace(2),
            // AP update regular
            .Regular => {},
        }
    }

    /// Updates the value of AP according to the executed instruction.
    /// # Arguments
    /// - `instruction`: The instruction that was executed.
    /// - `operands`: The operands of the instruction.
    pub fn updateFp(
        self: *Self,
        instruction: *const instructions.Instruction,
        operands: OperandsResult,
    ) !void {
        switch (instruction.fp_update) {
            // FP update Add + 2
            .APPlus2 => { // Update the FP.
                // FP = AP + 2.
                self.run_context.fp.*.offset = self.run_context.ap.*.offset + 2;
            },
            // FP update Dst
            .Dst => {
                switch (operands.dst) {
                    .relocatable => |rel| {
                        // Update the FP.
                        // FP = DST.
                        self.run_context.fp.* = rel;
                    },
                    .felt => |f| {
                        // Update the FP.
                        // FP += DST.
                        try self.run_context.fp.*.addFeltInPlace(f);
                    },
                }
            },
            else => {},
        }
    }

    /// Updates the registers (fp, ap, and pc) based on the given instruction and operands.
    ///
    /// This function internally calls `updateFp`, `updateAp`, and `updatePc` to update the respective registers.
    ///
    /// # Arguments
    ///
    /// - `instruction`: The instruction to determine register updates.
    /// - `operands`: The result of the instruction's operands.
    /// # Returns
    ///
    /// - Returns `void` on success, an error on failure.
    pub fn updateRegisters(
        self: *Self,
        instruction: *const instructions.Instruction,
        operands: OperandsResult,
    ) !void {
        try self.updateFp(instruction, operands);
        try self.updateAp(instruction, operands);
        try self.updatePc(instruction, operands);
    }

    /// Deduces the destination register for a given instruction.
    ///
    /// This function analyzes the opcode of the instruction and deduces the destination register accordingly.
    /// For `.AssertEq` opcode, it returns the value of the result if available, otherwise `CairoVMError.NoDst`.
    /// For `.Call` opcode, it returns a new relocatable value based on the frame pointer.
    /// For other opcodes, it returns `CairoVMError.NoDst`.
    ///
    /// # Arguments
    ///
    /// - `instruction`: The instruction to deduce the destination for.
    /// - `res`: The result of the instruction's operands (nullable).
    /// # Returns
    ///
    /// - Returns the deduced destination register, or an error if no destination is deducible.
    pub fn deduceDst(
        self: *Self,
        instruction: *const Instruction,
        res: ?MaybeRelocatable,
    ) !MaybeRelocatable {
        return switch (instruction.opcode) {
            .AssertEq => if (res) |r| r else CairoVMError.NoDst,
            .Call => MaybeRelocatable.fromRelocatable(self.run_context.fp.*),
            else => CairoVMError.NoDst,
        };
    }

    /// Applies the corresponding builtin's deduction rules if addr's segment index corresponds to a builtin segment
    /// Returns null if there is no deduction for the address
    /// # Arguments
    /// - `address`: The address to deduce.
    /// # Returns
    /// - `MaybeRelocatable`: The deduced value.
    pub fn deduceMemoryCell(
        self: *Self,
        allocator: Allocator,
        address: Relocatable,
    ) CairoVMError!?MaybeRelocatable {
        for (self.builtin_runners.items) |*builtin_item| {
            if (@as(
                u64,
                @intCast(builtin_item.base()),
            ) == address.segment_index) {
                return builtin_item.deduceMemoryCell(
                    allocator,
                    address,
                    self.segments.memory,
                ) catch {
                    return CairoVMError.RunnerError;
                };
            }
        }
        return null;
    }

    /// Relocates the trace within the Cairo VM, updating relocatable registers to numbered ones.
    ///
    /// This function is responsible for relocating the trace within the Cairo VM, converting relocatable registers
    /// to their corresponding numbered ones based on the provided relocation table.
    ///
    /// # Arguments
    ///
    /// - `relocation_table`: A table containing the relocation indices for converting relocatable addresses to numbered ones.
    ///                       It maps indices representing relocatable addresses to their respective numbered ones.
    ///
    /// # Errors
    ///
    /// - Returns `TraceError.AlreadyRelocated` if the trace has already been relocated.
    /// - Returns `TraceError.NoRelocationFound` if the relocation table has insufficient entries (less than 2) to perform relocations.
    /// - Returns `TraceError.TraceNotEnabled` if the trace is not in an enabled state for relocation.
    ///
    /// # Safety
    ///
    /// This function assumes that the relocation table indices correspond correctly to the addresses
    /// needing relocation within the Cairo VM's trace.
    pub fn relocateTrace(self: *Self, relocation_table: []usize) !void {
        if (self.trace_relocated) return TraceError.AlreadyRelocated;
        if (relocation_table.len < 2) return TraceError.NoRelocationFound;

        switch (self.trace_context.state) {
            .enabled => |trace_enabled| {
                for (trace_enabled.entries.items) |entry| {
                    try self.trace_context.addRelocatedTrace(.{
                        .pc = Felt252.fromInteger(try entry.pc.relocateAddress(relocation_table)),
                        .ap = Felt252.fromInteger(try entry.ap.relocateAddress(relocation_table)),
                        .fp = Felt252.fromInteger(try entry.fp.relocateAddress(relocation_table)),
                    });
                }
                self.trace_relocated = true;
            },
            .disabled => return TraceError.TraceNotEnabled,
        }
    }

    /// Gets the relocated trace
    /// Returns `TraceError.TraceNotRelocated` error the trace has not been relocated
    /// # Returns
    /// - `[]RelocatedTraceEntry`: an array of relocated trace.
    pub fn getRelocatedTrace(self: *Self) TraceError![]TraceContext.RelocatedTraceEntry {
        if (self.trace_relocated) {
            return switch (self.trace_context.state) {
                .enabled => |trace_enabled| trace_enabled.relocated_trace_entries.items,
                .disabled => TraceError.TraceNotEnabled,
            };
        } else {
            return TraceError.TraceNotRelocated;
        }
    }

    /// Marks a range of memory addresses as accessed within the Cairo VM's memory segment.
    ///
    /// # Arguments
    ///
    /// - `base`: The base relocatable address of the memory range to mark as accessed.
    /// - `len`: The length of the memory range to mark as accessed.
    ///
    /// # Safety
    ///
    /// - This function assumes correct usage and does not perform bounds checking. It's the responsibility of the caller
    ///   to ensure that the provided range defined by `base` and `len` is within the valid bounds of the memory segment.
    ///
    /// # Errors
    ///
    /// - Returns `CairoVMError.RunNotFinished` if the VM's run is not yet finished.
    pub fn markAddressRangeAsAccessed(self: *Self, base: Relocatable, len: usize) !void {
        if (!self.is_run_finished) return CairoVMError.RunNotFinished;
        for (0..len) |i| {
            self.segments.memory.markAsAccessed(try base.addUint(@intCast(i)));
        }
    }

    /// Adds a relocation rule to the Cairo VM's memory, enabling the redirection of temporary data to a specified destination.
    ///
    /// # Arguments
    ///
    /// - `src_ptr`: The source Relocatable pointer representing the temporary segment to be relocated.
    /// - `dst_ptr`: The destination Relocatable pointer where the temporary segment will be redirected.
    ///
    /// # Safety
    ///
    /// This function assumes correct usage and may result in memory relocations. It's crucial to ensure that both source and destination pointers are valid and within the boundaries of the memory segments.
    ///
    /// # Returns
    ///
    /// - This function returns an error if the relocation fails due to invalid conditions.
    pub fn addRelocationRule(
        self: *Self,
        src_ptr: Relocatable,
        dst_ptr: Relocatable,
    ) !void {
        try self.segments.memory.addRelocationRule(src_ptr, dst_ptr);
    }

    /// Retrieves the addresses of memory cells in the public memory based on segment offsets.
    ///
    /// Retrieves a list of addresses constituting the public memory. It utilizes the relocation table
    /// (`self.relocation_table`) and the `self.segments.getPublicMemoryAddresses()` method. This method
    /// ensures that the public memory addresses are retrieved based on the relocated segments.
    ///
    /// Returns a list of memory cell addresses that comprise the public memory. If the relocation table
    /// is not available, it throws `MemoryError.UnrelocatedMemory`. If an error occurs during the
    /// retrieval process, it throws `CairoVMError.Memory`.
    pub fn getPublicMemoryAddresses(self: *Self) !std.ArrayList(std.meta.Tuple(&.{ usize, usize })) {
        // Check if the relocation table is available
        if (self.relocation_table) |r| {
            // Retrieve the public memory addresses using the relocation table
            return self.segments.getPublicMemoryAddresses(&r) catch CairoVMError.Memory;
        }
        // Throw an error if the relocation table is not available
        return MemoryError.UnrelocatedMemory;
    }

    /// Loads data into the memory managed by CairoVM.
    ///
    /// This function ensures memory allocation in the CairoVM's segments, particularly in the instruction cache.
    /// It checks if the provided pointer (`ptr`) is pointing to the first segment and if the instruction cache
    /// is smaller than the incoming data. If so, it extends the instruction cache to accommodate the new data.
    ///
    /// After the cache is prepared, the function delegates the actual data loading to the segments, using the CairoVM's
    /// allocator and the provided pointer and data.
    ///
    /// # Parameters
    /// - `ptr` (Relocatable): The starting address in memory to write the data.
    /// - `data` (*std.ArrayList(MaybeRelocatable)): The data to be loaded into memory.
    ///
    /// # Returns
    /// A `Relocatable` representing the first address after the loaded data in memory.
    ///
    /// # Errors
    /// - Returns a MemoryError.Math if there's an issue with memory arithmetic during loading.
    pub fn loadData(
        self: *Self,
        ptr: Relocatable,
        data: *std.ArrayList(MaybeRelocatable),
    ) !Relocatable {
        // Check if the pointer is in the first segment and the cache needs expansion.
        if (ptr.segment_index == 0 and self.instruction_cache.items.len < data.items.len) {
            // Extend the instruction cache to match the incoming data length.
            try self.instruction_cache.appendNTimes(
                null,
                data.items.len - self.instruction_cache.items.len,
            );
        }
        // Delegate the data loading operation to the segments' loadData method and return the result.
        return self.segments.loadData(
            self.allocator,
            ptr,
            data,
        );
    }

    /// Compares two memory segments within the Cairo VM's memory starting from specified addresses for a given length.
    ///
    /// This function provides a comparison mechanism for memory segments within the Cairo VM's memory.
    /// It compares the segments starting from the specified `lhs` (left-hand side) and `rhs`
    /// (right-hand side) addresses for a length defined by `len`.
    ///
    /// Special Cases:
    /// - If `lhs` exists in memory but `rhs` does not: returns `(Order::Greater, 0)`.
    /// - If `rhs` exists in memory but `lhs` does not: returns `(Order::Less, 0)`.
    /// - If neither `lhs` nor `rhs` exist in memory: returns `(Order::Equal, 0)`.
    ///
    /// The function behavior aligns with the C `memcmp` function for other cases,
    /// offering an optimized comparison mechanism that hints to avoid unnecessary allocations.
    ///
    /// # Arguments
    ///
    /// - `lhs`: The starting address of the left-hand memory segment.
    /// - `rhs`: The starting address of the right-hand memory segment.
    /// - `len`: The length to compare from each memory segment.
    ///
    /// # Returns
    ///
    /// Returns a tuple containing the ordering of the segments and the first relative position
    /// where they differ.
    pub fn memCmp(
        self: *Self,
        lhs: Relocatable,
        rhs: Relocatable,
        len: usize,
    ) std.meta.Tuple(&.{ std.math.Order, usize }) {
        return self.segments.memory.memCmp(lhs, rhs, len);
    }

    /// Compares memory segments for equality.
    ///
    /// Compares segments of MemoryCell items starting from the specified addresses
    /// (`lhs` and `rhs`) for a given length.
    ///
    /// # Arguments
    ///
    /// - `lhs`: The starting address of the left-hand segment.
    /// - `rhs`: The starting address of the right-hand segment.
    /// - `len`: The length to compare from each segment.
    ///
    /// # Returns
    ///
    /// Returns `true` if segments are equal up to the specified length, otherwise `false`.
    pub fn memEq(
        self: *Self,
        lhs: Relocatable,
        rhs: Relocatable,
        len: usize,
    ) std.meta.Tuple(&.{ std.math.Order, usize }) {
        return self.segments.memory.memEq(lhs, rhs, len);
    }

    /// Retrieves return values from the VM's memory as a continuous range of memory values.
    ///
    /// # Arguments
    ///
    /// - `n_ret`: The number of return values to retrieve from the memory.
    ///
    /// # Returns
    ///
    /// Returns a list containing memory values retrieved as return values from the VM's memory.
    ///
    /// # Errors
    ///
    /// - Returns `MemoryError.FailedToGetReturnValues` if there's an issue retrieving the return values
    ///   from the specified memory addresses.
    pub fn getReturnValues(self: *Self, n_ret: usize) !std.ArrayList(MaybeRelocatable) {
        return self.segments.memory.getContinuousRange(
            self.allocator,
            self.run_context.ap.subUint(@intCast(n_ret)) catch {
                return MemoryError.FailedToGetReturnValues;
            },
            n_ret,
        );
    }

    /// Retrieves a range of memory values starting from a specified address within the Cairo VM's memory segment.
    ///
    /// # Arguments
    ///
    /// - `address`: The starting address in the memory from which the range is retrieved.
    /// - `size`: The size of the range to be retrieved.
    ///
    /// # Returns
    ///
    /// Returns a list containing memory values retrieved from the specified range starting at the given address.
    /// The list may contain `null` elements for inaccessible memory positions.
    ///
    /// # Errors
    ///
    /// Returns an error if there are any issues encountered during the retrieval of the memory range.
    pub fn getRange(
        self: *Self,
        address: Relocatable,
        size: usize,
    ) !std.ArrayList(?MaybeRelocatable) {
        return try self.segments.memory.getRange(
            self.allocator,
            address,
            size,
        );
    }

    /// Retrieves a continuous range of memory values starting from a specified address within the Cairo VM's memory segment.
    ///
    /// # Arguments
    ///
    /// - `address`: The starting address in the memory from which the continuous range is retrieved.
    /// - `size`: The size of the continuous range to be retrieved.
    ///
    /// # Returns
    ///
    /// Returns a list containing memory values retrieved from the continuous range starting at the given address.
    ///
    /// # Errors
    ///
    /// Returns an error if there are any gaps encountered within the continuous memory range.
    pub fn getContinuousRange(
        self: *Self,
        address: Relocatable,
        size: usize,
    ) !std.ArrayList(MaybeRelocatable) {
        return try self.segments.memory.getContinuousRange(
            self.allocator,
            address,
            size,
        );
    }

    /// Performs opcode-specific assertions on the operands of an instruction.
    /// # Arguments
    /// - `instruction`: A pointer to the instruction being asserted.
    /// - `operands`: The result of the operands computation.
    /// # Errors
    /// - Returns an error if an assertion fails.
    pub fn opcodeAssertions(self: *Self, instruction: *const Instruction, operands: OperandsResult) !void {
        // Switch on the opcode to perform the appropriate assertion.
        switch (instruction.opcode) {
            // Assert that the result and destination operands are equal for AssertEq opcode.
            .AssertEq => {
                if (operands.res) |res| {
                    if (!res.eq(operands.dst)) {
                        return CairoVMError.DiffAssertValues;
                    }
                } else {
                    return CairoVMError.UnconstrainedResAssertEq;
                }
            },
            // Perform assertions specific to the Call opcode.
            .Call => {
                // Calculate the return program counter (PC) value.
                const return_pc = MaybeRelocatable.fromRelocatable(try self.run_context.pc.addUint(instruction.size()));
                // Assert that the operand 0 is the return PC.
                if (!operands.op_0.eq(return_pc)) {
                    return CairoVMError.CantWriteReturnPc;
                }

                // Assert that the destination operand is the frame pointer (FP).
                if (!MaybeRelocatable.fromRelocatable(self.run_context.getFP()).eq(operands.dst)) {
                    return CairoVMError.CantWriteReturnFp;
                }
            },
            // No assertions for other opcodes.
            else => {},
        }
    }

    /// Retrieves a continuous range of `Felt252` values starting from the memoryy at the specific relocatable address in the Cairo VM.
    ///
    /// This function internally calls `getFeltRange` on the memory segments manager, attempting
    /// to retrieve a range of `Felt252` values at the given address.
    ///
    /// # Arguments
    ///
    /// * `address`: The starting address in the memory from which the continuous range of `Felt252` is retrieved.
    /// * `size`: The size of the continuous range of `Felt252` to be retrieved.
    ///
    /// # Returns
    ///
    /// Returns a list containing `Felt252` values retrieved from the continuous range starting at the relocatable address.
    ///
    /// # Errors
    ///
    /// Returns an error if there are any unknown memory cell encountered within the continuous memory range.
    /// Returns an error if value inside the range is not a `Felt252`
    pub fn getFeltRange(self: *Self, address: Relocatable, size: usize) !std.ArrayList(Felt252) {
        return self.segments.memory.getFeltRange(address, size);
    }
};

/// Compute the result operand for a given instruction on op 0 and op 1.
/// # Arguments
/// - `instruction`: The instruction to compute the operands for.
/// - `op_0`: The operand 0.
/// - `op_1`: The operand 1.
/// # Returns
/// - `res`: The result of the operation.
pub fn computeRes(
    instruction: *const Instruction,
    op_0: MaybeRelocatable,
    op_1: MaybeRelocatable,
) !?MaybeRelocatable {
    return switch (instruction.res_logic) {
        .Op1 => op_1,
        .Add => try addOperands(op_0, op_1),
        .Mul => try mulOperands(op_0, op_1),
        .Unconstrained => null,
    };
}

/// Add two operands which can either be a "relocatable" or a "felt".
/// The operation is allowed between:
/// 1. A felt and another felt.
/// 2. A felt and a relocatable.
/// Adding two relocatables is forbidden.
/// # Arguments
/// - `op_0`: The operand 0.
/// - `op_1`: The operand 1.
/// # Returns
/// - `MaybeRelocatable`: The result of the operation or an error.
pub fn addOperands(
    op_0: MaybeRelocatable,
    op_1: MaybeRelocatable,
) !MaybeRelocatable {
    // Both operands are relocatables, operation forbidden
    if (op_0.isRelocatable() and op_1.isRelocatable()) {
        return error.AddRelocToRelocForbidden;
    }

    // One of the operands is relocatable, the other is felt
    if (op_0.isRelocatable() or op_1.isRelocatable()) {
        // Determine which operand is relocatable and which one is felt
        const reloc_op = if (op_0.isRelocatable()) op_0 else op_1;
        const felt_op = if (op_0.isRelocatable()) op_1 else op_0;

        var reloc = try reloc_op.tryIntoRelocatable();

        // Add the felt to the relocatable's offset
        try reloc.addFeltInPlace(try felt_op.tryIntoFelt());

        return MaybeRelocatable.fromRelocatable(reloc);
    }

    // Add the felts and return as a new felt wrapped in a relocatable
    return MaybeRelocatable.fromFelt((try op_0.tryIntoFelt()).add(
        try op_1.tryIntoFelt(),
    ));
}

/// Compute the product of two operands op 0 and op 1.
/// # Arguments
/// - `op_0`: The operand 0.
/// - `op_1`: The operand 1.
/// # Returns
/// - `MaybeRelocatable`: The result of the operation or an error.
pub fn mulOperands(
    op_0: MaybeRelocatable,
    op_1: MaybeRelocatable,
) CairoVMError!MaybeRelocatable {
    // At least one of the operands is relocatable
    if (op_0.isRelocatable() or op_1.isRelocatable()) {
        return CairoVMError.MulRelocForbidden;
    }

    // Multiply the felts and return as a new felt wrapped in a relocatable
    return MaybeRelocatable.fromFelt(
        (try op_0.tryIntoFelt()).mul(try op_1.tryIntoFelt()),
    );
}

/// Subtracts a `MaybeRelocatable` from this one and returns the new value.
///
/// Only values of the same type may be subtracted. Specifically, attempting to
/// subtract a `.felt` with a `.relocatable` will result in an error.
pub fn subOperands(self: MaybeRelocatable, other: MaybeRelocatable) !MaybeRelocatable {
    return switch (self) {
        .felt => |self_value| switch (other) {
            .felt => |other_value| return MaybeRelocatable.fromFelt(
                self_value.sub(other_value),
            ),
            .relocatable => error.TypeMismatchNotFelt,
        },
        .relocatable => |self_value| switch (other) {
            .felt => error.TypeMismatchNotFelt,
            .relocatable => |other_value| return MaybeRelocatable.fromRelocatable(
                try self_value.sub(other_value),
            ),
        },
    };
}

/// Attempts to deduce `op1` and `res` for an instruction, given `dst` and `op0`.
///
/// # Arguments
/// - `inst`: The instruction to deduce `op1` and `res` for.
/// - `dst`: The destination of the instruction.
/// - `op0`: The first operand of the instruction.
///
/// # Returns
/// - `Tuple`: A tuple containing the deduced `op1` and `res`.
pub fn deduceOp1(
    inst: *const instructions.Instruction,
    dst: *const ?MaybeRelocatable,
    op0: *const ?MaybeRelocatable,
) !Op1Result {
    if (inst.opcode != .AssertEq) {
        return .{ .op_1 = null, .res = null };
    }

    switch (inst.res_logic) {
        .Op1 => if (dst.*) |dst_val| {
            return .{ .op_1 = dst_val, .res = dst_val };
        },
        .Add => if (dst.* != null and op0.* != null) {
            return .{
                .op_1 = try subOperands(dst.*.?, op0.*.?),
                .res = dst.*.?,
            };
        },
        .Mul => {
            if (dst.* != null and op0.* != null and dst.*.?.isFelt() and op0.*.?.isFelt() and !op0.*.?.felt.isZero()) {
                return .{
                    .op_1 = MaybeRelocatable.fromFelt(try dst.*.?.felt.div(op0.*.?.felt)),
                    .res = dst.*.?,
                };
            }
        },
        else => {},
    }

    return .{ .op_1 = null, .res = null };
}

// *****************************************************************************
// *                       CUSTOM TYPES                                        *
// *****************************************************************************

/// Represents the operands for an instruction.
pub const OperandsResult = struct {
    const Self = @This();

    /// The destination operand value.
    dst: MaybeRelocatable,
    /// The result operand value.
    res: ?MaybeRelocatable,
    /// The first operand value.
    op_0: MaybeRelocatable,
    /// The second operand value.
    op_1: MaybeRelocatable,
    /// The relocatable address of the destination operand.
    dst_addr: Relocatable,
    /// The relocatable address of the first operand.
    op_0_addr: Relocatable,
    /// The relocatable address of the second operand.
    op_1_addr: Relocatable,
    /// Indicator for deduced operands.
    deduced_operands: u8,

    /// Returns a default instance of the OperandsResult struct with initial values set to zero.
    ///
    /// # Returns
    ///
    /// - An instance of OperandsResult with default values.
    pub fn default() Self {
        return .{
            .dst = MaybeRelocatable.fromU64(0),
            .res = MaybeRelocatable.fromU64(0),
            .op_0 = MaybeRelocatable.fromU64(0),
            .op_1 = MaybeRelocatable.fromU64(0),
            .dst_addr = .{},
            .op_0_addr = .{},
            .op_1_addr = .{},
            .deduced_operands = 0,
        };
    }

    /// Sets the flag indicating the destination operand was deduced.
    ///
    /// # Arguments
    ///
    /// - `value`: A boolean value indicating whether the destination operand was deduced.
    pub fn setDst(self: *Self, value: bool) void {
        self.deduced_operands |= @intFromBool(value);
    }

    /// Sets the flag indicating the first operand was deduced.
    ///
    /// # Arguments
    ///
    /// - `value`: A boolean value indicating whether the first operand was deduced.
    pub fn setOp0(self: *Self, value: bool) void {
        self.deduced_operands |= if (value) 1 << 1 else 0 << 1;
    }

    /// Sets the flag indicating the second operand was deduced.
    ///
    /// # Arguments
    ///
    /// - `value`: A boolean value indicating whether the second operand was deduced.
    pub fn setOp1(self: *Self, value: bool) void {
        self.deduced_operands |= if (value) 1 << 2 else 0 << 2;
    }

    /// Checks if the destination operand was deduced.
    ///
    /// # Returns
    ///
    /// - A boolean indicating if the destination operand was deduced.
    pub fn wasDestDeducted(self: *const Self) bool {
        return self.deduced_operands & 1 != 0;
    }

    /// Checks if the first operand was deduced.
    ///
    /// # Returns
    ///
    /// - A boolean indicating if the first operand was deduced.
    pub fn wasOp0Deducted(self: *const Self) bool {
        return self.deduced_operands & (1 << 1) != 0;
    }

    /// Checks if the second operand was deduced.
    ///
    /// # Returns
    ///
    /// - A boolean indicating if the second operand was deduced.
    pub fn wasOp1Deducted(self: *const Self) bool {
        return self.deduced_operands & (1 << 2) != 0;
    }
};

/// Represents the result of deduce Op0 operation.
const Op0Result = struct {
    const Self = @This();
    /// The computed operand Op0.
    op_0: ?MaybeRelocatable,
    /// The result of the operation involving Op0.
    res: ?MaybeRelocatable,
};

/// Represents the result of deduce Op1 operation.
const Op1Result = struct {
    const Self = @This();
    /// The computed operand Op1.
    op_1: ?MaybeRelocatable,
    /// The result of the operation involving Op1.
    res: ?MaybeRelocatable,
};<|MERGE_RESOLUTION|>--- conflicted
+++ resolved
@@ -126,14 +126,10 @@
         }
         // Deallocate built-in runners.
         self.builtin_runners.deinit();
-<<<<<<< HEAD
-        // Deallocate instruction cache.
-=======
         if (self.relocation_table) |r| {
             r.deinit();
         }
         // Deallocate instruction cache
->>>>>>> d7760d05
         self.instruction_cache.deinit();
     }
 

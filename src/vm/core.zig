// Core imports.
const std = @import("std");
const Allocator = std.mem.Allocator;
const ArrayList = std.ArrayList;
const starknet_felt = @import("../math/fields/starknet.zig");

// Local imports.
const segments = @import("memory/segments.zig");
const relocatable = @import("memory/relocatable.zig");
const MaybeRelocatable = relocatable.MaybeRelocatable;
const Relocatable = relocatable.Relocatable;
const instructions = @import("instructions.zig");
const RunContext = @import("run_context.zig").RunContext;
const CairoVMError = @import("error.zig").CairoVMError;
const MemoryError = @import("error.zig").MemoryError;
const Config = @import("config.zig").Config;
const TraceContext = @import("trace_context.zig").TraceContext;
const build_options = @import("../build_options.zig");
const BuiltinRunner = @import("./builtins/builtin_runner/builtin_runner.zig").BuiltinRunner;
const Felt252 = @import("../math/fields/starknet.zig").Felt252;
const HashBuiltinRunner = @import("./builtins/builtin_runner/hash.zig").HashBuiltinRunner;
const Instruction = instructions.Instruction;

/// Represents the Cairo VM.
pub const CairoVM = struct {
    const Self = @This();

    // ************************************************************
    // *                        FIELDS                            *
    // ************************************************************

    /// The memory allocator. Can be needed for the deallocation of the VM resources.
    allocator: Allocator,
    /// The run context.
    run_context: *RunContext,
    /// ArrayList of built-in runners
    builtin_runners: ArrayList(BuiltinRunner),
    /// The memory segment manager.
    segments: *segments.MemorySegmentManager,
    /// Whether the run is finished or not.
    is_run_finished: bool,
    /// VM trace
    trace_context: TraceContext,
    /// Current Step
    current_step: usize,
    /// Rc limits
    rc_limits: ?struct { i16, i16 },
    relocation_table: ?std.ArrayList(usize),

    // ************************************************************
    // *             MEMORY ALLOCATION AND DEALLOCATION           *
    // ************************************************************

    /// Creates a new Cairo VM.
    /// # Arguments
    /// - `allocator`: The allocator to use for the VM.
    /// - `config`: Configurations used to initialize the VM.
    /// # Returns
    /// - `CairoVM`: The created VM.
    /// # Errors
    /// - If a memory allocation fails.
    pub fn init(
        allocator: Allocator,
        config: Config,
    ) !Self {
        // Initialize the memory segment manager.
        const memory_segment_manager = try segments.MemorySegmentManager.init(allocator);
        errdefer memory_segment_manager.deinit();
        // Initialize the run context.
        const run_context = try RunContext.init(allocator);
        errdefer run_context.deinit();
        // Initialize the trace context.
        const trace_context = try TraceContext.init(allocator, config.enable_trace);
        errdefer trace_context.deinit();
        // Initialize the built-in runners.
        const builtin_runners = ArrayList(BuiltinRunner).init(allocator);
        errdefer builtin_runners.deinit();

        return Self{
            .allocator = allocator,
            .run_context = run_context,
            .builtin_runners = builtin_runners,
            .segments = memory_segment_manager,
            .is_run_finished = false,
            .trace_context = trace_context,
            .current_step = 0,
            .rc_limits = null,
            .relocation_table = null,
        };
    }

    /// Safe deallocation of the VM resources.
    pub fn deinit(self: *Self) void {
        // Deallocate the memory segment manager.
        self.segments.deinit();
        // Deallocate the run context.
        self.run_context.deinit();
        // Deallocate trace
        self.trace_context.deinit();
        // Deallocate built-in runners
        self.builtin_runners.deinit();

        if (self.relocation_table) |r| {
            r.deinit();
        }
    }

    // ************************************************************
    // *                        METHODS                           *
    // ************************************************************

    /// Computes and returns the effective size of memory segments.
    ///
    /// This function iterates through the memory segments, calculates their effective sizes, and
    /// updates the segment sizes map accordingly. It ensures that the map reflects the maximum
    /// offset used in each segment.
    ///
    /// # Returns
    ///
    /// An AutoArrayHashMap representing the computed effective sizes of memory segments.
    pub fn computeSegmentsEffectiveSizes(self: *Self, allow_temp_segments: bool) !std.AutoArrayHashMap(i64, u32) {
        return self.segments.computeEffectiveSize(allow_temp_segments);
    }

    /// Adds a memory segment to the Cairo VM and returns the first address of the new segment.
    ///
    /// This function internally calls `addSegment` on the memory segments manager, creating a new
    /// relocatable address for the new segment. It increments the number of segments in the VM.
    ///
    /// # Returns
    ///
    /// The relocatable address representing the first address of the new memory segment.
    pub fn addMemorySegment(self: *Self) !Relocatable {
        return try self.segments.addSegment();
    }

    /// Retrieves a value from the memory at the specified relocatable address.
    ///
    /// This function internally calls `get` on the memory segments manager, returning the value
    /// at the given address. It handles the possibility of an out-of-bounds access and returns
    /// an error of type `MemoryOutOfBounds` in such cases.
    ///
    /// # Arguments
    ///
    /// - `address`: The relocatable address to retrieve the value from.
    /// # Returns
    ///
    /// - The value at the specified address, or an error of type `MemoryOutOfBounds`.
    pub fn getRelocatable(
        self: *Self,
        address: Relocatable,
    ) ?MaybeRelocatable {
        return self.segments.memory.get(address);
    }

    /// Gets a reference to the list of built-in runners in the Cairo VM.
    ///
    /// This function returns a mutable reference to the list of built-in runners,
    /// allowing access and modification of the Cairo VM's built-in runner instances.
    ///
    /// # Returns
    ///
    /// A mutable reference to the list of built-in runners.
    pub fn getBuiltinRunners(self: *Self) *ArrayList(BuiltinRunner) {
        return &self.builtin_runners;
    }

    pub fn insertInMemory(
        self: *Self,
        address: Relocatable,
        value: MaybeRelocatable,
    ) error{ InvalidMemoryAddress, MemoryOutOfBounds }!void {
        _ = value;
        _ = address;
        _ = self;

        // TODO: complete the implementation once set method is completed in Memory
    }

    /// Retrieves the used size of a memory segment by its index, if available; otherwise, returns null.
    ///
    /// This function internally calls `getSegmentUsedSize` on the memory segments manager, returning
    /// the used size of the segment at the specified index. It handles the possibility of the size not
    /// being computed and returns null if not available.
    ///
    /// # Parameters
    ///
    /// - `index` (u32): The index of the memory segment.
    /// # Returns
    ///
    /// - The used size of the segment at the specified index, or null if not computed.
    pub fn getSegmentUsedSize(self: *Self, index: u32) ?u32 {
        return self.segments.getSegmentUsedSize(index);
    }

    /// Retrieves the size of a memory segment by its index, if available; otherwise, computes it.
    ///
    /// This function internally calls `getSegmentSize` on the memory segments manager, attempting
    /// to retrieve the size of the segment at the specified index. If the size is not available,
    /// it computes the effective size using `getSegmentUsedSize` and returns it.
    ///
    /// # Parameters
    ///
    /// - `index` (u32): The index of the memory segment.
    /// # Returns
    ///
    /// - The size of the segment at the specified index, or a computed effective size if not available.
    pub fn getSegmentSize(self: *Self, index: u32) ?u32 {
        return self.segments.getSegmentSize(index);
    }

    /// Retrieves a `Felt252` value from the memory at the specified relocatable address in the Cairo VM.
    ///
    /// This function internally calls `getFelt` on the memory segments manager, attempting
    /// to retrieve a `Felt252` value at the given address. It handles the possibility of an
    /// out-of-bounds memory access and returns an error if needed.
    ///
    /// # Arguments
    ///
    /// - `address`: The relocatable address to retrieve the `Felt252` value from.
    /// # Returns
    ///
    /// - The `Felt252` value at the specified address, or an error if not available.
    pub fn getFelt(self: *Self, address: Relocatable) !Felt252 {
        return self.segments.memory.getFelt(address);
    }

    /// Do a single step of the VM.
    /// Process an instruction cycle using the typical fetch-decode-execute cycle.
    pub fn step(self: *Self, allocator: Allocator) !void {
        // TODO: Run hints.

        std.log.debug(
            "Running instruction at pc: {}",
            .{self.run_context.pc.*},
        );

        // ************************************************************
        // *                    FETCH                                 *
        // ************************************************************

        const encoded_instruction = self.segments.memory.get(self.run_context.pc.*);

        // ************************************************************
        // *                    DECODE                                *
        // ************************************************************

        // First, we convert the encoded instruction to a u64.
        // If the MaybeRelocatable is not a felt, this operation will fail.
        // If the MaybeRelocatable is a felt but the value does not fit into a u64, this operation will fail.
        const encoded_instruction_u64 = encoded_instruction.?.tryIntoU64() catch {
            return CairoVMError.InstructionEncodingError;
        };

        // Then, we decode the instruction.
        const instruction = try instructions.decode(encoded_instruction_u64);

        // ************************************************************
        // *                    EXECUTE                               *
        // ************************************************************
        return self.runInstruction(allocator, &instruction);
    }

    /// Insert Operands only after checking if they were deduced.
    // # Arguments
    /// - `allocator`: allocator where OperandsResult stored.
    /// - `op`: OperandsResult object that stores all operands.
    pub fn insertDeducedOperands(self: *Self, allocator: Allocator, op: OperandsResult) !void {
        if (op.wasOp0Deducted()) {
            try self.segments.memory.set(allocator, op.op_0_addr, op.op_0);
        }
        if (op.wasOp1Deducted()) {
            try self.segments.memory.set(allocator, op.op_1_addr, op.op_1);
        }
        if (op.wasDestDeducted()) {
            try self.segments.memory.set(allocator, op.dst_addr, op.dst);
        }
    }

    /// Run a specific instruction.
    // # Arguments
    /// - `instruction`: The instruction to run.
    pub fn runInstruction(
        self: *Self,
        allocator: Allocator,
        instruction: *const instructions.Instruction,
    ) !void {
        if (!build_options.trace_disable) {
            try self.trace_context.traceInstruction(.{
                .pc = self.run_context.pc,
                .ap = self.run_context.ap,
                .fp = self.run_context.fp,
            });
        }

        const operands_result = try self.computeOperands(allocator, instruction);
        try self.insertDeducedOperands(allocator, operands_result);

        try self.updateRegisters(
            instruction,
            operands_result,
        );

        const OFFSET_BITS: u32 = 16;
        const off_0 = if (instruction.off_0 < 0) 0 else instruction.off_0 + (@as(i16, 1) << (OFFSET_BITS - 1));
        const off_1 = if (instruction.off_1 < 0) 0 else instruction.off_1 + (@as(i16, 1) << (OFFSET_BITS - 1));
        const off_2 = if (instruction.off_2 < 0) 0 else instruction.off_2 + (@as(i16, 1) << (OFFSET_BITS - 1));

        const limits = self.rc_limits orelse .{ off_0, off_0 };
        self.rc_limits = .{ @min(limits[0], off_0, off_1, off_2), @max(limits[1], off_0, off_1, off_2) };

        self.segments.memory.markAsAccessed(operands_result.dst_addr);
        self.segments.memory.markAsAccessed(operands_result.op_0_addr);
        self.segments.memory.markAsAccessed(operands_result.op_1_addr);

        self.current_step += 1;
    }

    /// Compute the operands for a given instruction.
    /// # Arguments
    /// - `instruction`: The instruction to compute the operands for.
    /// # Returns
    /// - `Operands`: The operands for the instruction.
    pub fn computeOperands(
        self: *Self,
        allocator: Allocator,
        instruction: *const instructions.Instruction,
    ) !OperandsResult {
        var op_res = OperandsResult.default();
        op_res.res = null;

        op_res.dst_addr = try self.run_context.computeDstAddr(instruction);
        const dst_op = self.segments.memory.get(op_res.dst_addr);

        op_res.op_0_addr = try self.run_context.computeOp0Addr(instruction);

        op_res.op_1_addr = try self.run_context.computeOp1Addr(
            instruction,
            op_res.op_0,
        );
        const op_1_op = self.segments.memory.get(op_res.op_1_addr);

        // Deduce the operands if they haven't been successfully retrieved from memory.

        if (self.segments.memory.get(op_res.op_0_addr)) |op_0| {
            op_res.op_0 = op_0;
        } else {
            op_res.setOp0(true);
            op_res.op_0 = try self.computeOp0Deductions(
                allocator,
                op_res.op_0_addr,
                instruction,
                &dst_op,
                &op_1_op,
            );
        }

        if (op_1_op) |op_1| {
            op_res.op_1 = op_1;
        } else {
            op_res.setOp1(true);
            op_res.op_1 = try self.computeOp1Deductions(
                allocator,
                op_res.op_1_addr,
                &op_res.res,
                instruction,
                &dst_op,
                &@as(?MaybeRelocatable, op_res.op_0),
            );
        }

        if (op_res.res == null) {
            op_res.res = try computeRes(instruction, op_res.op_0, op_res.op_1);
        }

        if (dst_op) |dst| {
            op_res.dst = dst;
        } else {
            op_res.setDst(true);
            op_res.dst = try self.deduceDst(instruction, op_res.res);
        }

        return op_res;
    }

    /// Compute Op0 deductions based on the provided instruction, destination, and Op1.
    ///
    /// This function first attempts to deduce Op0 using built-in deductions. If that returns a null,
    /// it falls back to deducing Op0 based on the provided destination and Op1.
    ///
    /// ## Arguments
    /// - `op_0_addr`: The address of the operand to deduce.
    /// - `instruction`: The instruction to deduce the operand for.
    /// - `dst`: The destination of the instruction.
    /// - `op1`: The Op1 operand.
    ///
    /// ## Returns
    /// - `MaybeRelocatable`: The deduced Op0 operand or an error if deducing Op0 fails.
    pub fn computeOp0Deductions(
        self: *Self,
        allocator: Allocator,
        op_0_addr: Relocatable,
        instruction: *const instructions.Instruction,
        dst: *const ?MaybeRelocatable,
        op1: *const ?MaybeRelocatable,
    ) !MaybeRelocatable {
        const op0_op = try self.deduceMemoryCell(allocator, op_0_addr) orelse (try self.deduceOp0(
            instruction,
            dst,
            op1,
        )).op_0;

        return op0_op orelse CairoVMError.FailedToComputeOp0;
    }

    /// Compute Op1 deductions based on the provided instruction, destination, and Op0.
    ///
    /// This function attempts to deduce Op1 using built-in deductions. If that returns a null,
    /// it falls back to deducing Op1 based on the provided destination, Op0, and the result.
    ///
    /// ## Arguments
    /// - `op1_addr`: The address of the operand to deduce.
    /// - `res`: The result of the computation.
    /// - `instruction`: The instruction to deduce the operand for.
    /// - `dst_op`: The destination operand.
    /// - `op0`: The Op0 operand.
    ///
    /// ## Returns
    /// - `MaybeRelocatable`: The deduced Op1 operand or an error if deducing Op1 fails.
    pub fn computeOp1Deductions(
        self: *Self,
        allocator: Allocator,
        op1_addr: Relocatable,
        res: *?MaybeRelocatable,
        instruction: *const instructions.Instruction,
        dst_op: *const ?MaybeRelocatable,
        op0: *const ?MaybeRelocatable,
    ) !MaybeRelocatable {
        if (try self.deduceMemoryCell(allocator, op1_addr)) |op1| {
            return op1;
        } else {
            const op1_deductions = try deduceOp1(instruction, dst_op, op0);
            if (res.* == null) {
                res.* = op1_deductions.res;
            }
            return op1_deductions.op_1 orelse return CairoVMError.FailedToComputeOp1;
        }
    }

    /// Attempts to deduce `op0` and `res` for an instruction, given `dst` and `op1`.
    ///
    /// # Arguments
    /// - `inst`: The instruction to deduce `op0` and `res` for.
    /// - `dst`: The destination of the instruction.
    /// - `op1`: The first operand of the instruction.
    ///
    /// # Returns
    /// - `Tuple`: A tuple containing the deduced `op0` and `res`.
    pub fn deduceOp0(
        self: *Self,
        inst: *const instructions.Instruction,
        dst: *const ?MaybeRelocatable,
        op1: *const ?MaybeRelocatable,
    ) !Op0Result {
        switch (inst.opcode) {
            .Call => {
                return .{
                    .op_0 = MaybeRelocatable.fromRelocatable(try self.run_context.pc.addUint(inst.size())),
                    .res = null,
                };
            },
            .AssertEq => {
                const dst_val = dst.* orelse return .{ .op_0 = null, .res = null };
                const op1_val = op1.* orelse return .{ .op_0 = null, .res = null };
                if ((inst.res_logic == .Add)) {
                    return .{
                        .op_0 = try subOperands(dst_val, op1_val),
                        .res = dst_val,
                    };
                } else if (dst_val.isFelt() and op1_val.isFelt() and !op1_val.felt.isZero()) {
                    return .{
                        .op_0 = MaybeRelocatable.fromFelt(try dst_val.felt.div(op1_val.felt)),
                        .res = dst_val,
                    };
                }
            },
            else => {
                return .{ .op_0 = null, .res = null };
            },
        }
        return .{ .op_0 = null, .res = null };
    }

    /// Updates the value of PC according to the executed instruction.
    /// # Arguments
    /// - `instruction`: The instruction that was executed.
    /// - `operands`: The operands of the instruction.
    pub fn updatePc(
        self: *Self,
        instruction: *const instructions.Instruction,
        operands: OperandsResult,
    ) !void {
        switch (instruction.pc_update) {
            // PC update regular
            .Regular => { // Update the PC.
                self.run_context.pc.*.addUintInPlace(instruction.size());
            },
            // PC update jump
            .Jump => {
                // Check that the res is not null.
                if (operands.res) |val| {
                    // Check that the res is a relocatable.
                    self.run_context.pc.* = val.tryIntoRelocatable() catch
                        return error.PcUpdateJumpResNotRelocatable;
                } else {
                    return error.ResUnconstrainedUsedWithPcUpdateJump;
                }
            },
            // PC update Jump Rel
            .JumpRel => {
                // Check that the res is not null.
                if (operands.res) |val| {
                    // Check that the res is a felt.
                    try self.run_context.pc.*.addFeltInPlace(val.tryIntoFelt() catch return error.PcUpdateJumpRelResNotFelt);
                } else {
                    return error.ResUnconstrainedUsedWithPcUpdateJumpRel;
                }
            },
            // PC update Jnz
            .Jnz => {
                if (operands.dst.isZero()) {
                    // Update the PC.
                    self.run_context.pc.*.addUintInPlace(instruction.size());
                } else {
                    // Update the PC.
                    try self.run_context.pc.*.addMaybeRelocatableInplace(operands.op_1);
                }
            },
        }
    }

    /// Updates the value of AP according to the executed instruction.
    /// # Arguments
    /// - `instruction`: The instruction that was executed.
    /// - `operands`: The operands of the instruction.
    pub fn updateAp(
        self: *Self,
        instruction: *const instructions.Instruction,
        operands: OperandsResult,
    ) !void {
        switch (instruction.ap_update) {
            // AP update Add
            .Add => {
                // Check that Res is not null.
                if (operands.res) |val| {
                    // Update AP.
                    try self.run_context.ap.*.addMaybeRelocatableInplace(val);
                } else {
                    return error.ApUpdateAddResUnconstrained;
                }
            },
            // AP update Add1
            .Add1 => self.run_context.ap.*.addUintInPlace(1),
            // AP update Add2
            .Add2 => self.run_context.ap.*.addUintInPlace(2),
            // AP update regular
            .Regular => {},
        }
    }

    /// Updates the value of AP according to the executed instruction.
    /// # Arguments
    /// - `instruction`: The instruction that was executed.
    /// - `operands`: The operands of the instruction.
    pub fn updateFp(
        self: *Self,
        instruction: *const instructions.Instruction,
        operands: OperandsResult,
    ) !void {
        switch (instruction.fp_update) {
            // FP update Add + 2
            .APPlus2 => { // Update the FP.
                // FP = AP + 2.
                self.run_context.fp.*.offset = self.run_context.ap.*.offset + 2;
            },
            // FP update Dst
            .Dst => {
                switch (operands.dst) {
                    .relocatable => |rel| {
                        // Update the FP.
                        // FP = DST.
                        self.run_context.fp.* = rel;
                    },
                    .felt => |f| {
                        // Update the FP.
                        // FP += DST.
                        try self.run_context.fp.*.addFeltInPlace(f);
                    },
                }
            },
            else => {},
        }
    }

    /// Updates the registers (fp, ap, and pc) based on the given instruction and operands.
    ///
    /// This function internally calls `updateFp`, `updateAp`, and `updatePc` to update the respective registers.
    ///
    /// # Arguments
    ///
    /// - `instruction`: The instruction to determine register updates.
    /// - `operands`: The result of the instruction's operands.
    /// # Returns
    ///
    /// - Returns `void` on success, an error on failure.
    pub fn updateRegisters(
        self: *Self,
        instruction: *const instructions.Instruction,
        operands: OperandsResult,
    ) !void {
        try self.updateFp(instruction, operands);
        try self.updateAp(instruction, operands);
        try self.updatePc(instruction, operands);
    }

    /// Deduces the destination register for a given instruction.
    ///
    /// This function analyzes the opcode of the instruction and deduces the destination register accordingly.
    /// For `.AssertEq` opcode, it returns the value of the result if available, otherwise `CairoVMError.NoDst`.
    /// For `.Call` opcode, it returns a new relocatable value based on the frame pointer.
    /// For other opcodes, it returns `CairoVMError.NoDst`.
    ///
    /// # Arguments
    ///
    /// - `instruction`: The instruction to deduce the destination for.
    /// - `res`: The result of the instruction's operands (nullable).
    /// # Returns
    ///
    /// - Returns the deduced destination register, or an error if no destination is deducible.
    pub fn deduceDst(
        self: *Self,
        instruction: *const Instruction,
        res: ?MaybeRelocatable,
    ) !MaybeRelocatable {
        return switch (instruction.opcode) {
            .AssertEq => if (res) |r| r else CairoVMError.NoDst,
            .Call => MaybeRelocatable.fromRelocatable(self.run_context.fp.*),
            else => CairoVMError.NoDst,
        };
    }

    /// Applies the corresponding builtin's deduction rules if addr's segment index corresponds to a builtin segment
    /// Returns null if there is no deduction for the address
    /// # Arguments
    /// - `address`: The address to deduce.
    /// # Returns
    /// - `MaybeRelocatable`: The deduced value.
    pub fn deduceMemoryCell(
        self: *Self,
        allocator: Allocator,
        address: Relocatable,
    ) CairoVMError!?MaybeRelocatable {
        for (self.builtin_runners.items) |builtin_item| {
            if (@as(
                u64,
                @intCast(builtin_item.base()),
            ) == address.segment_index) {
                return builtin_item.deduceMemoryCell(
                    allocator,
                    address,
                    self.segments.memory,
                ) catch {
                    return CairoVMError.RunnerError;
                };
            }
        }
        return null;
    }

    /// Marks a range of memory addresses as accessed within the Cairo VM's memory segment.
    ///
    /// # Arguments
    ///
    /// - `base`: The base relocatable address of the memory range to mark as accessed.
    /// - `len`: The length of the memory range to mark as accessed.
    ///
    /// # Safety
    ///
    /// - This function assumes correct usage and does not perform bounds checking. It's the responsibility of the caller
    ///   to ensure that the provided range defined by `base` and `len` is within the valid bounds of the memory segment.
    ///
    /// # Errors
    ///
    /// - Returns `CairoVMError.RunNotFinished` if the VM's run is not yet finished.
    pub fn markAddressRangeAsAccessed(self: *Self, base: Relocatable, len: usize) !void {
        if (!self.is_run_finished) return CairoVMError.RunNotFinished;
        for (0..len) |i| {
            self.segments.memory.markAsAccessed(try base.addUint(@intCast(i)));
        }
    }

<<<<<<< HEAD
    /// Adds a relocation rule to the Cairo VM's memory, enabling the redirection of temporary data to a specified destination.
    ///
    /// # Arguments
    ///
    /// - `src_ptr`: The source Relocatable pointer representing the temporary segment to be relocated.
    /// - `dst_ptr`: The destination Relocatable pointer where the temporary segment will be redirected.
    ///
    /// # Safety
    ///
    /// This function assumes correct usage and may result in memory relocations. It's crucial to ensure that both source and destination pointers are valid and within the boundaries of the memory segments.
    ///
    /// # Returns
    ///
    /// - This function returns an error if the relocation fails due to invalid conditions.
    pub fn addRelocationRule(
        self: *Self,
        src_ptr: Relocatable,
        dst_ptr: Relocatable,
    ) !void {
        try self.segments.memory.addRelocationRule(src_ptr, dst_ptr);
    }

    /// Retrieves the addresses of memory cells in the public memory based on segment offsets.
    ///
    /// Retrieves a list of addresses constituting the public memory. It utilizes the relocation table
    /// (`self.relocation_table`) and the `self.segments.getPublicMemoryAddresses()` method. This method
    /// ensures that the public memory addresses are retrieved based on the relocated segments.
    ///
    /// Returns a list of memory cell addresses that comprise the public memory. If the relocation table
    /// is not available, it throws `MemoryError.UnrelocatedMemory`. If an error occurs during the
    /// retrieval process, it throws `CairoVMError.Memory`.
    pub fn getPublicMemoryAddresses(self: *Self) !std.ArrayList(std.meta.Tuple(&.{ usize, usize })) {
        // Check if the relocation table is available
        if (self.relocation_table) |r| {
            // Retrieve the public memory addresses using the relocation table
            return self.segments.getPublicMemoryAddresses(&r) catch CairoVMError.Memory;
        }
        // Throw an error if the relocation table is not available
        return MemoryError.UnrelocatedMemory;
=======
    /// Retrieves a continuous range of `Felt252` values starting from the memoryy at the specific relocatable address in the Cairo VM.
    ///
    /// This function internally calls `getFeltRange` on the memory segments manager, attempting
    /// to retrieve a range of `Felt252` values at the given address.
    ///
    /// # Arguments
    ///
    /// * `address`: The starting address in the memory from which the continuous range of `Felt252` is retrieved.
    /// * `size`: The size of the continuous range of `Felt252` to be retrieved.
    ///
    /// # Returns
    ///
    /// Returns a list containing `Felt252` values retrieved from the continuous range starting at the relocatable address.
    ///
    /// # Errors
    ///
    /// Returns an error if there are any unknown memory cell encountered within the continuous memory range.
    /// Returns an error if value inside the range is not a `Felt252`
    pub fn getFeltRange(self: *Self, address: Relocatable, size: usize) !std.ArrayList(Felt252) {
        return self.segments.memory.getFeltRange(address, size);
>>>>>>> 00ee0d18
    }
};

/// Compute the result operand for a given instruction on op 0 and op 1.
/// # Arguments
/// - `instruction`: The instruction to compute the operands for.
/// - `op_0`: The operand 0.
/// - `op_1`: The operand 1.
/// # Returns
/// - `res`: The result of the operation.
pub fn computeRes(
    instruction: *const Instruction,
    op_0: MaybeRelocatable,
    op_1: MaybeRelocatable,
) !?MaybeRelocatable {
    return switch (instruction.res_logic) {
        .Op1 => op_1,
        .Add => try addOperands(op_0, op_1),
        .Mul => try mulOperands(op_0, op_1),
        .Unconstrained => null,
    };
}

/// Add two operands which can either be a "relocatable" or a "felt".
/// The operation is allowed between:
/// 1. A felt and another felt.
/// 2. A felt and a relocatable.
/// Adding two relocatables is forbidden.
/// # Arguments
/// - `op_0`: The operand 0.
/// - `op_1`: The operand 1.
/// # Returns
/// - `MaybeRelocatable`: The result of the operation or an error.
pub fn addOperands(
    op_0: MaybeRelocatable,
    op_1: MaybeRelocatable,
) !MaybeRelocatable {
    // Both operands are relocatables, operation forbidden
    if (op_0.isRelocatable() and op_1.isRelocatable()) {
        return error.AddRelocToRelocForbidden;
    }

    // One of the operands is relocatable, the other is felt
    if (op_0.isRelocatable() or op_1.isRelocatable()) {
        // Determine which operand is relocatable and which one is felt
        const reloc_op = if (op_0.isRelocatable()) op_0 else op_1;
        const felt_op = if (op_0.isRelocatable()) op_1 else op_0;

        var reloc = try reloc_op.tryIntoRelocatable();

        // Add the felt to the relocatable's offset
        try reloc.addFeltInPlace(try felt_op.tryIntoFelt());

        return MaybeRelocatable.fromRelocatable(reloc);
    }

    // Add the felts and return as a new felt wrapped in a relocatable
    return MaybeRelocatable.fromFelt((try op_0.tryIntoFelt()).add(
        try op_1.tryIntoFelt(),
    ));
}

/// Compute the product of two operands op 0 and op 1.
/// # Arguments
/// - `op_0`: The operand 0.
/// - `op_1`: The operand 1.
/// # Returns
/// - `MaybeRelocatable`: The result of the operation or an error.
pub fn mulOperands(
    op_0: MaybeRelocatable,
    op_1: MaybeRelocatable,
) CairoVMError!MaybeRelocatable {
    // At least one of the operands is relocatable
    if (op_0.isRelocatable() or op_1.isRelocatable()) {
        return CairoVMError.MulRelocForbidden;
    }

    // Multiply the felts and return as a new felt wrapped in a relocatable
    return MaybeRelocatable.fromFelt(
        (try op_0.tryIntoFelt()).mul(try op_1.tryIntoFelt()),
    );
}

/// Subtracts a `MaybeRelocatable` from this one and returns the new value.
///
/// Only values of the same type may be subtracted. Specifically, attempting to
/// subtract a `.felt` with a `.relocatable` will result in an error.
pub fn subOperands(self: MaybeRelocatable, other: MaybeRelocatable) !MaybeRelocatable {
    return switch (self) {
        .felt => |self_value| switch (other) {
            .felt => |other_value| return MaybeRelocatable.fromFelt(
                self_value.sub(other_value),
            ),
            .relocatable => error.TypeMismatchNotFelt,
        },
        .relocatable => |self_value| switch (other) {
            .felt => error.TypeMismatchNotFelt,
            .relocatable => |other_value| return MaybeRelocatable.fromRelocatable(
                try self_value.sub(other_value),
            ),
        },
    };
}

/// Attempts to deduce `op1` and `res` for an instruction, given `dst` and `op0`.
///
/// # Arguments
/// - `inst`: The instruction to deduce `op1` and `res` for.
/// - `dst`: The destination of the instruction.
/// - `op0`: The first operand of the instruction.
///
/// # Returns
/// - `Tuple`: A tuple containing the deduced `op1` and `res`.
pub fn deduceOp1(
    inst: *const instructions.Instruction,
    dst: *const ?MaybeRelocatable,
    op0: *const ?MaybeRelocatable,
) !Op1Result {
    if (inst.opcode != .AssertEq) {
        return .{ .op_1 = null, .res = null };
    }

    switch (inst.res_logic) {
        .Op1 => if (dst.*) |dst_val| {
            return .{ .op_1 = dst_val, .res = dst_val };
        },
        .Add => if (dst.* != null and op0.* != null) {
            return .{
                .op_1 = try subOperands(dst.*.?, op0.*.?),
                .res = dst.*.?,
            };
        },
        .Mul => {
            if (dst.* != null and op0.* != null and dst.*.?.isFelt() and op0.*.?.isFelt() and !op0.*.?.felt.isZero()) {
                return .{
                    .op_1 = MaybeRelocatable.fromFelt(try dst.*.?.felt.div(op0.*.?.felt)),
                    .res = dst.*.?,
                };
            }
        },
        else => {},
    }

    return .{ .op_1 = null, .res = null };
}

// *****************************************************************************
// *                       CUSTOM TYPES                                        *
// *****************************************************************************

/// Represents the operands for an instruction.
pub const OperandsResult = struct {
    const Self = @This();

    /// The destination operand value.
    dst: MaybeRelocatable,
    /// The result operand value.
    res: ?MaybeRelocatable,
    /// The first operand value.
    op_0: MaybeRelocatable,
    /// The second operand value.
    op_1: MaybeRelocatable,
    /// The relocatable address of the destination operand.
    dst_addr: Relocatable,
    /// The relocatable address of the first operand.
    op_0_addr: Relocatable,
    /// The relocatable address of the second operand.
    op_1_addr: Relocatable,
    /// Indicator for deduced operands.
    deduced_operands: u8,

    /// Returns a default instance of the OperandsResult struct with initial values set to zero.
    ///
    /// # Returns
    ///
    /// - An instance of OperandsResult with default values.
    pub fn default() Self {
        return .{
            .dst = MaybeRelocatable.fromU64(0),
            .res = MaybeRelocatable.fromU64(0),
            .op_0 = MaybeRelocatable.fromU64(0),
            .op_1 = MaybeRelocatable.fromU64(0),
            .dst_addr = .{},
            .op_0_addr = .{},
            .op_1_addr = .{},
            .deduced_operands = 0,
        };
    }

    /// Sets the flag indicating the destination operand was deduced.
    ///
    /// # Arguments
    ///
    /// - `value`: A boolean value indicating whether the destination operand was deduced.
    pub fn setDst(self: *Self, value: bool) void {
        self.deduced_operands |= @intFromBool(value);
    }

    /// Sets the flag indicating the first operand was deduced.
    ///
    /// # Arguments
    ///
    /// - `value`: A boolean value indicating whether the first operand was deduced.
    pub fn setOp0(self: *Self, value: bool) void {
        self.deduced_operands |= if (value) 1 << 1 else 0 << 1;
    }

    /// Sets the flag indicating the second operand was deduced.
    ///
    /// # Arguments
    ///
    /// - `value`: A boolean value indicating whether the second operand was deduced.
    pub fn setOp1(self: *Self, value: bool) void {
        self.deduced_operands |= if (value) 1 << 2 else 0 << 2;
    }

    /// Checks if the destination operand was deduced.
    ///
    /// # Returns
    ///
    /// - A boolean indicating if the destination operand was deduced.
    pub fn wasDestDeducted(self: *const Self) bool {
        return self.deduced_operands & 1 != 0;
    }

    /// Checks if the first operand was deduced.
    ///
    /// # Returns
    ///
    /// - A boolean indicating if the first operand was deduced.
    pub fn wasOp0Deducted(self: *const Self) bool {
        return self.deduced_operands & (1 << 1) != 0;
    }

    /// Checks if the second operand was deduced.
    ///
    /// # Returns
    ///
    /// - A boolean indicating if the second operand was deduced.
    pub fn wasOp1Deducted(self: *const Self) bool {
        return self.deduced_operands & (1 << 2) != 0;
    }
};

/// Represents the result of deduce Op0 operation.
const Op0Result = struct {
    const Self = @This();
    /// The computed operand Op0.
    op_0: ?MaybeRelocatable,
    /// The result of the operation involving Op0.
    res: ?MaybeRelocatable,
};

/// Represents the result of deduce Op1 operation.
const Op1Result = struct {
    const Self = @This();
    /// The computed operand Op1.
    op_1: ?MaybeRelocatable,
    /// The result of the operation involving Op1.
    res: ?MaybeRelocatable,
};<|MERGE_RESOLUTION|>--- conflicted
+++ resolved
@@ -699,7 +699,6 @@
         }
     }
 
-<<<<<<< HEAD
     /// Adds a relocation rule to the Cairo VM's memory, enabling the redirection of temporary data to a specified destination.
     ///
     /// # Arguments
@@ -739,7 +738,8 @@
         }
         // Throw an error if the relocation table is not available
         return MemoryError.UnrelocatedMemory;
-=======
+    }
+    
     /// Retrieves a continuous range of `Felt252` values starting from the memoryy at the specific relocatable address in the Cairo VM.
     ///
     /// This function internally calls `getFeltRange` on the memory segments manager, attempting
@@ -760,7 +760,6 @@
     /// Returns an error if value inside the range is not a `Felt252`
     pub fn getFeltRange(self: *Self, address: Relocatable, size: usize) !std.ArrayList(Felt252) {
         return self.segments.memory.getFeltRange(address, size);
->>>>>>> 00ee0d18
     }
 };
 

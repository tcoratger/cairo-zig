// Core imports.
const std = @import("std");
const Allocator = std.mem.Allocator;
const ArrayList = std.ArrayList;
const starknet_felt = @import("../math/fields/starknet.zig");

// Local imports.
const segments = @import("memory/segments.zig");
const relocatable = @import("memory/relocatable.zig");
const MaybeRelocatable = relocatable.MaybeRelocatable;
const Relocatable = relocatable.Relocatable;
const instructions = @import("instructions.zig");
const RunContext = @import("run_context.zig").RunContext;
const CairoVMError = @import("error.zig").CairoVMError;
const MemoryError = @import("error.zig").MemoryError;
const Config = @import("config.zig").Config;
const TraceContext = @import("trace_context.zig").TraceContext;
const build_options = @import("../build_options.zig");
const BuiltinRunner = @import("./builtins/builtin_runner/builtin_runner.zig").BuiltinRunner;
const Felt252 = @import("../math/fields/starknet.zig").Felt252;
const HashBuiltinRunner = @import("./builtins/builtin_runner/hash.zig").HashBuiltinRunner;
const Instruction = instructions.Instruction;

/// Represents the Cairo VM.
pub const CairoVM = struct {
    const Self = @This();

    // ************************************************************
    // *                        FIELDS                            *
    // ************************************************************

    /// The memory allocator. Can be needed for the deallocation of the VM resources.
    allocator: Allocator,
    /// The run context.
    run_context: *RunContext,
    /// ArrayList of built-in runners
    builtin_runners: ArrayList(BuiltinRunner),
    /// The memory segment manager.
    segments: *segments.MemorySegmentManager,
    /// Whether the run is finished or not.
    is_run_finished: bool,
    /// VM trace
    trace_context: TraceContext,
    /// Current Step
    current_step: usize,
    /// Rc limits
    rc_limits: ?struct { i16, i16 },

    // ************************************************************
    // *             MEMORY ALLOCATION AND DEALLOCATION           *
    // ************************************************************

    /// Creates a new Cairo VM.
    /// # Arguments
    /// - `allocator`: The allocator to use for the VM.
    /// - `config`: Configurations used to initialize the VM.
    /// # Returns
    /// - `CairoVM`: The created VM.
    /// # Errors
    /// - If a memory allocation fails.
    pub fn init(
        allocator: Allocator,
        config: Config,
    ) !Self {
        // Initialize the memory segment manager.
        const memory_segment_manager = try segments.MemorySegmentManager.init(allocator);
        errdefer memory_segment_manager.deinit();
        // Initialize the run context.
        const run_context = try RunContext.init(allocator);
        errdefer run_context.deinit();
        // Initialize the trace context.
        const trace_context = try TraceContext.init(allocator, config.enable_trace);
        errdefer trace_context.deinit();
        // Initialize the built-in runners.
        const builtin_runners = ArrayList(BuiltinRunner).init(allocator);
        errdefer builtin_runners.deinit();

        return Self{
            .allocator = allocator,
            .run_context = run_context,
            .builtin_runners = builtin_runners,
            .segments = memory_segment_manager,
            .is_run_finished = false,
            .trace_context = trace_context,
            .current_step = 0,
            .rc_limits = null,
        };
    }

    /// Safe deallocation of the VM resources.
    pub fn deinit(self: *Self) void {
        // Deallocate the memory segment manager.
        self.segments.deinit();
        // Deallocate the run context.
        self.run_context.deinit();
        // Deallocate trace
        self.trace_context.deinit();
        // Deallocate built-in runners
        self.builtin_runners.deinit();
    }

    // ************************************************************
    // *                        METHODS                           *
    // ************************************************************

    /// Computes and returns the effective size of memory segments.
    ///
    /// This function iterates through the memory segments, calculates their effective sizes, and
    /// updates the segment sizes map accordingly. It ensures that the map reflects the maximum
    /// offset used in each segment.
    ///
    /// # Returns
    ///
    /// An AutoArrayHashMap representing the computed effective sizes of memory segments.
    pub fn computeSegmentsEffectiveSizes(self: *Self, allow_temp_segments: bool) !std.AutoArrayHashMap(i64, u32) {
        return self.segments.computeEffectiveSize(allow_temp_segments);
    }

    /// Adds a memory segment to the Cairo VM and returns the first address of the new segment.
    ///
    /// This function internally calls `addSegment` on the memory segments manager, creating a new
    /// relocatable address for the new segment. It increments the number of segments in the VM.
    ///
    /// # Returns
    ///
    /// The relocatable address representing the first address of the new memory segment.
    pub fn addMemorySegment(self: *Self) !Relocatable {
        return try self.segments.addSegment();
    }

    /// Retrieves a value from the memory at the specified relocatable address.
    ///
    /// This function internally calls `get` on the memory segments manager, returning the value
    /// at the given address. It handles the possibility of an out-of-bounds access and returns
    /// an error of type `MemoryOutOfBounds` in such cases.
    ///
    /// # Arguments
    ///
    /// - `address`: The relocatable address to retrieve the value from.
    /// # Returns
    ///
    /// - The value at the specified address, or an error of type `MemoryOutOfBounds`.
    pub fn getRelocatable(
        self: *Self,
        address: Relocatable,
    ) ?MaybeRelocatable {
        return self.segments.memory.get(address);
    }

    /// Gets a reference to the list of built-in runners in the Cairo VM.
    ///
    /// This function returns a mutable reference to the list of built-in runners,
    /// allowing access and modification of the Cairo VM's built-in runner instances.
    ///
    /// # Returns
    ///
    /// A mutable reference to the list of built-in runners.
    pub fn getBuiltinRunners(self: *Self) *ArrayList(BuiltinRunner) {
        return &self.builtin_runners;
    }

    pub fn insertInMemory(
        self: *Self,
        address: Relocatable,
        value: MaybeRelocatable,
    ) error{ InvalidMemoryAddress, MemoryOutOfBounds }!void {
        _ = value;
        _ = address;
        _ = self;

        // TODO: complete the implementation once set method is completed in Memory
    }

    /// Retrieves the used size of a memory segment by its index, if available; otherwise, returns null.
    ///
    /// This function internally calls `getSegmentUsedSize` on the memory segments manager, returning
    /// the used size of the segment at the specified index. It handles the possibility of the size not
    /// being computed and returns null if not available.
    ///
    /// # Parameters
    ///
    /// - `index` (u32): The index of the memory segment.
    /// # Returns
    ///
    /// - The used size of the segment at the specified index, or null if not computed.
    pub fn getSegmentUsedSize(self: *Self, index: u32) ?u32 {
        return self.segments.getSegmentUsedSize(index);
    }

    /// Retrieves the size of a memory segment by its index, if available; otherwise, computes it.
    ///
    /// This function internally calls `getSegmentSize` on the memory segments manager, attempting
    /// to retrieve the size of the segment at the specified index. If the size is not available,
    /// it computes the effective size using `getSegmentUsedSize` and returns it.
    ///
    /// # Parameters
    ///
    /// - `index` (u32): The index of the memory segment.
    /// # Returns
    ///
    /// - The size of the segment at the specified index, or a computed effective size if not available.
    pub fn getSegmentSize(self: *Self, index: u32) ?u32 {
        return self.segments.getSegmentSize(index);
    }

    /// Retrieves a `Felt252` value from the memory at the specified relocatable address in the Cairo VM.
    ///
    /// This function internally calls `getFelt` on the memory segments manager, attempting
    /// to retrieve a `Felt252` value at the given address. It handles the possibility of an
    /// out-of-bounds memory access and returns an error if needed.
    ///
    /// # Arguments
    ///
    /// - `address`: The relocatable address to retrieve the `Felt252` value from.
    /// # Returns
    ///
    /// - The `Felt252` value at the specified address, or an error if not available.
    pub fn getFelt(self: *Self, address: Relocatable) !Felt252 {
        return self.segments.memory.getFelt(address);
    }

    /// Do a single step of the VM.
    /// Process an instruction cycle using the typical fetch-decode-execute cycle.
    pub fn step(self: *Self, allocator: Allocator) !void {
        // TODO: Run hints.

        std.log.debug(
            "Running instruction at pc: {}",
            .{self.run_context.pc.*},
        );

        // ************************************************************
        // *                    FETCH                                 *
        // ************************************************************

        const encoded_instruction = self.segments.memory.get(self.run_context.pc.*);

        // ************************************************************
        // *                    DECODE                                *
        // ************************************************************

        // First, we convert the encoded instruction to a u64.
        // If the MaybeRelocatable is not a felt, this operation will fail.
        // If the MaybeRelocatable is a felt but the value does not fit into a u64, this operation will fail.
        const encoded_instruction_u64 = encoded_instruction.?.tryIntoU64() catch {
            return CairoVMError.InstructionEncodingError;
        };

        // Then, we decode the instruction.
        const instruction = try instructions.decode(encoded_instruction_u64);

        // ************************************************************
        // *                    EXECUTE                               *
        // ************************************************************
        return self.runInstruction(allocator, &instruction);
    }

    /// Insert Operands only after checking if they were deduced.
    // # Arguments
    /// - `allocator`: allocator where OperandsResult stored.
    /// - `op`: OperandsResult object that stores all operands.
    pub fn insertDeducedOperands(self: *Self, allocator: Allocator, op: OperandsResult) !void {
        if (op.wasOp0Deducted()) {
            try self.segments.memory.set(allocator, op.op_0_addr, op.op_0);
        }
        if (op.wasOp1Deducted()) {
            try self.segments.memory.set(allocator, op.op_1_addr, op.op_1);
        }
        if (op.wasDestDeducted()) {
            try self.segments.memory.set(allocator, op.dst_addr, op.dst);
        }
    }

    /// Run a specific instruction.
    // # Arguments
    /// - `instruction`: The instruction to run.
    pub fn runInstruction(
        self: *Self,
        allocator: Allocator,
        instruction: *const instructions.Instruction,
    ) !void {
        if (!build_options.trace_disable) {
            try self.trace_context.traceInstruction(.{
                .pc = self.run_context.pc,
                .ap = self.run_context.ap,
                .fp = self.run_context.fp,
            });
        }

        const operands_result = try self.computeOperands(allocator, instruction);
        try self.insertDeducedOperands(allocator, operands_result);

        try self.updateRegisters(
            instruction,
            operands_result,
        );

        const OFFSET_BITS: u32 = 16;
        const off_0 = if (instruction.off_0 < 0) 0 else instruction.off_0 + (@as(i16, 1) << (OFFSET_BITS - 1));
        const off_1 = if (instruction.off_1 < 0) 0 else instruction.off_1 + (@as(i16, 1) << (OFFSET_BITS - 1));
        const off_2 = if (instruction.off_2 < 0) 0 else instruction.off_2 + (@as(i16, 1) << (OFFSET_BITS - 1));

        const limits = self.rc_limits orelse .{ off_0, off_0 };
        self.rc_limits = .{ @min(limits[0], off_0, off_1, off_2), @max(limits[1], off_0, off_1, off_2) };

        self.segments.memory.markAsAccessed(operands_result.dst_addr);
        self.segments.memory.markAsAccessed(operands_result.op_0_addr);
        self.segments.memory.markAsAccessed(operands_result.op_1_addr);

        self.current_step += 1;
    }

    /// Compute the operands for a given instruction.
    /// # Arguments
    /// - `instruction`: The instruction to compute the operands for.
    /// # Returns
    /// - `Operands`: The operands for the instruction.
    pub fn computeOperands(
        self: *Self,
        allocator: Allocator,
        instruction: *const instructions.Instruction,
    ) !OperandsResult {
        var op_res = OperandsResult.default();
        op_res.res = null;

        op_res.dst_addr = try self.run_context.computeDstAddr(instruction);
        const dst_op = self.segments.memory.get(op_res.dst_addr);

        op_res.op_0_addr = try self.run_context.computeOp0Addr(instruction);

        op_res.op_1_addr = try self.run_context.computeOp1Addr(
            instruction,
            op_res.op_0,
        );
        const op_1_op = self.segments.memory.get(op_res.op_1_addr);

        // Deduce the operands if they haven't been successfully retrieved from memory.

        if (self.segments.memory.get(op_res.op_0_addr)) |op_0| {
            op_res.op_0 = op_0;
        } else {
            op_res.setOp0(true);
            op_res.op_0 = try self.computeOp0Deductions(
                allocator,
                op_res.op_0_addr,
                instruction,
                &dst_op,
                &op_1_op,
            );
        }

        if (op_1_op) |op_1| {
            op_res.op_1 = op_1;
        } else {
            op_res.setOp1(true);
            op_res.op_1 = try self.computeOp1Deductions(
                allocator,
                op_res.op_1_addr,
                &op_res.res,
                instruction,
                &dst_op,
                &@as(?MaybeRelocatable, op_res.op_0),
            );
        }

        if (op_res.res == null) {
            op_res.res = try computeRes(instruction, op_res.op_0, op_res.op_1);
        }

        if (dst_op) |dst| {
            op_res.dst = dst;
        } else {
            op_res.setDst(true);
            op_res.dst = try self.deduceDst(instruction, op_res.res);
        }

        return op_res;
    }

    /// Compute Op0 deductions based on the provided instruction, destination, and Op1.
    ///
    /// This function first attempts to deduce Op0 using built-in deductions. If that returns a null,
    /// it falls back to deducing Op0 based on the provided destination and Op1.
    ///
    /// ## Arguments
    /// - `op_0_addr`: The address of the operand to deduce.
    /// - `instruction`: The instruction to deduce the operand for.
    /// - `dst`: The destination of the instruction.
    /// - `op1`: The Op1 operand.
    ///
    /// ## Returns
    /// - `MaybeRelocatable`: The deduced Op0 operand or an error if deducing Op0 fails.
    pub fn computeOp0Deductions(
        self: *Self,
        allocator: Allocator,
        op_0_addr: Relocatable,
        instruction: *const instructions.Instruction,
        dst: *const ?MaybeRelocatable,
        op1: *const ?MaybeRelocatable,
    ) !MaybeRelocatable {
        const op0_op = try self.deduceMemoryCell(allocator, op_0_addr) orelse (try self.deduceOp0(
            instruction,
            dst,
            op1,
        )).op_0;

        return op0_op orelse CairoVMError.FailedToComputeOp0;
    }

    /// Compute Op1 deductions based on the provided instruction, destination, and Op0.
    ///
    /// This function attempts to deduce Op1 using built-in deductions. If that returns a null,
    /// it falls back to deducing Op1 based on the provided destination, Op0, and the result.
    ///
    /// ## Arguments
    /// - `op1_addr`: The address of the operand to deduce.
    /// - `res`: The result of the computation.
    /// - `instruction`: The instruction to deduce the operand for.
    /// - `dst_op`: The destination operand.
    /// - `op0`: The Op0 operand.
    ///
    /// ## Returns
    /// - `MaybeRelocatable`: The deduced Op1 operand or an error if deducing Op1 fails.
    pub fn computeOp1Deductions(
        self: *Self,
        allocator: Allocator,
        op1_addr: Relocatable,
        res: *?MaybeRelocatable,
        instruction: *const instructions.Instruction,
        dst_op: *const ?MaybeRelocatable,
        op0: *const ?MaybeRelocatable,
    ) !MaybeRelocatable {
        if (try self.deduceMemoryCell(allocator, op1_addr)) |op1| {
            return op1;
        } else {
            const op1_deductions = try deduceOp1(instruction, dst_op, op0);
            if (res.* == null) {
                res.* = op1_deductions.res;
            }
            return op1_deductions.op_1 orelse return CairoVMError.FailedToComputeOp1;
        }
    }

    /// Attempts to deduce `op0` and `res` for an instruction, given `dst` and `op1`.
    ///
    /// # Arguments
    /// - `inst`: The instruction to deduce `op0` and `res` for.
    /// - `dst`: The destination of the instruction.
    /// - `op1`: The first operand of the instruction.
    ///
    /// # Returns
    /// - `Tuple`: A tuple containing the deduced `op0` and `res`.
    pub fn deduceOp0(
        self: *Self,
        inst: *const instructions.Instruction,
        dst: *const ?MaybeRelocatable,
        op1: *const ?MaybeRelocatable,
    ) !Op0Result {
        switch (inst.opcode) {
            .Call => {
                return .{
                    .op_0 = MaybeRelocatable.fromRelocatable(try self.run_context.pc.addUint(inst.size())),
                    .res = null,
                };
            },
            .AssertEq => {
                const dst_val = dst.* orelse return .{ .op_0 = null, .res = null };
                const op1_val = op1.* orelse return .{ .op_0 = null, .res = null };
                if ((inst.res_logic == .Add)) {
                    return .{
                        .op_0 = try subOperands(dst_val, op1_val),
                        .res = dst_val,
                    };
                } else if (dst_val.isFelt() and op1_val.isFelt() and !op1_val.felt.isZero()) {
                    return .{
                        .op_0 = MaybeRelocatable.fromFelt(try dst_val.felt.div(op1_val.felt)),
                        .res = dst_val,
                    };
                }
            },
            else => {
                return .{ .op_0 = null, .res = null };
            },
        }
        return .{ .op_0 = null, .res = null };
    }

    /// Updates the value of PC according to the executed instruction.
    /// # Arguments
    /// - `instruction`: The instruction that was executed.
    /// - `operands`: The operands of the instruction.
    pub fn updatePc(
        self: *Self,
        instruction: *const instructions.Instruction,
        operands: OperandsResult,
    ) !void {
        switch (instruction.pc_update) {
            // PC update regular
            .Regular => { // Update the PC.
                self.run_context.pc.*.addUintInPlace(instruction.size());
            },
            // PC update jump
            .Jump => {
                // Check that the res is not null.
                if (operands.res) |val| {
                    // Check that the res is a relocatable.
                    self.run_context.pc.* = val.tryIntoRelocatable() catch
                        return error.PcUpdateJumpResNotRelocatable;
                } else {
                    return error.ResUnconstrainedUsedWithPcUpdateJump;
                }
            },
            // PC update Jump Rel
            .JumpRel => {
                // Check that the res is not null.
                if (operands.res) |val| {
                    // Check that the res is a felt.
                    try self.run_context.pc.*.addFeltInPlace(val.tryIntoFelt() catch return error.PcUpdateJumpRelResNotFelt);
                } else {
                    return error.ResUnconstrainedUsedWithPcUpdateJumpRel;
                }
            },
            // PC update Jnz
            .Jnz => {
                if (operands.dst.isZero()) {
                    // Update the PC.
                    self.run_context.pc.*.addUintInPlace(instruction.size());
                } else {
                    // Update the PC.
                    try self.run_context.pc.*.addMaybeRelocatableInplace(operands.op_1);
                }
            },
        }
    }

    /// Updates the value of AP according to the executed instruction.
    /// # Arguments
    /// - `instruction`: The instruction that was executed.
    /// - `operands`: The operands of the instruction.
    pub fn updateAp(
        self: *Self,
        instruction: *const instructions.Instruction,
        operands: OperandsResult,
    ) !void {
        switch (instruction.ap_update) {
            // AP update Add
            .Add => {
                // Check that Res is not null.
                if (operands.res) |val| {
                    // Update AP.
                    try self.run_context.ap.*.addMaybeRelocatableInplace(val);
                } else {
                    return error.ApUpdateAddResUnconstrained;
                }
            },
            // AP update Add1
            .Add1 => self.run_context.ap.*.addUintInPlace(1),
            // AP update Add2
            .Add2 => self.run_context.ap.*.addUintInPlace(2),
            // AP update regular
            .Regular => {},
        }
    }

    /// Updates the value of AP according to the executed instruction.
    /// # Arguments
    /// - `instruction`: The instruction that was executed.
    /// - `operands`: The operands of the instruction.
    pub fn updateFp(
        self: *Self,
        instruction: *const instructions.Instruction,
        operands: OperandsResult,
    ) !void {
        switch (instruction.fp_update) {
            // FP update Add + 2
            .APPlus2 => { // Update the FP.
                // FP = AP + 2.
                self.run_context.fp.*.offset = self.run_context.ap.*.offset + 2;
            },
            // FP update Dst
            .Dst => {
                switch (operands.dst) {
                    .relocatable => |rel| {
                        // Update the FP.
                        // FP = DST.
                        self.run_context.fp.* = rel;
                    },
                    .felt => |f| {
                        // Update the FP.
                        // FP += DST.
                        try self.run_context.fp.*.addFeltInPlace(f);
                    },
                }
            },
            else => {},
        }
    }

    /// Updates the registers (fp, ap, and pc) based on the given instruction and operands.
    ///
    /// This function internally calls `updateFp`, `updateAp`, and `updatePc` to update the respective registers.
    ///
    /// # Arguments
    ///
    /// - `instruction`: The instruction to determine register updates.
    /// - `operands`: The result of the instruction's operands.
    /// # Returns
    ///
    /// - Returns `void` on success, an error on failure.
    pub fn updateRegisters(
        self: *Self,
        instruction: *const instructions.Instruction,
        operands: OperandsResult,
    ) !void {
        try self.updateFp(instruction, operands);
        try self.updateAp(instruction, operands);
        try self.updatePc(instruction, operands);
    }

    /// Deduces the destination register for a given instruction.
    ///
    /// This function analyzes the opcode of the instruction and deduces the destination register accordingly.
    /// For `.AssertEq` opcode, it returns the value of the result if available, otherwise `CairoVMError.NoDst`.
    /// For `.Call` opcode, it returns a new relocatable value based on the frame pointer.
    /// For other opcodes, it returns `CairoVMError.NoDst`.
    ///
    /// # Arguments
    ///
    /// - `instruction`: The instruction to deduce the destination for.
    /// - `res`: The result of the instruction's operands (nullable).
    /// # Returns
    ///
    /// - Returns the deduced destination register, or an error if no destination is deducible.
    pub fn deduceDst(
        self: *Self,
        instruction: *const Instruction,
        res: ?MaybeRelocatable,
    ) !MaybeRelocatable {
        return switch (instruction.opcode) {
            .AssertEq => if (res) |r| r else CairoVMError.NoDst,
            .Call => MaybeRelocatable.fromRelocatable(self.run_context.fp.*),
            else => CairoVMError.NoDst,
        };
    }

    /// Applies the corresponding builtin's deduction rules if addr's segment index corresponds to a builtin segment
    /// Returns null if there is no deduction for the address
    /// # Arguments
    /// - `address`: The address to deduce.
    /// # Returns
    /// - `MaybeRelocatable`: The deduced value.
    pub fn deduceMemoryCell(
        self: *Self,
        allocator: Allocator,
        address: Relocatable,
    ) CairoVMError!?MaybeRelocatable {
        for (self.builtin_runners.items) |builtin_item| {
            if (@as(
                u64,
                @intCast(builtin_item.base()),
            ) == address.segment_index) {
                return builtin_item.deduceMemoryCell(
                    allocator,
                    address,
                    self.segments.memory,
                ) catch {
                    return CairoVMError.RunnerError;
                };
            }
        }
        return null;
    }

    /// Marks a range of memory addresses as accessed within the Cairo VM's memory segment.
    ///
    /// # Arguments
    ///
    /// - `base`: The base relocatable address of the memory range to mark as accessed.
    /// - `len`: The length of the memory range to mark as accessed.
    ///
    /// # Safety
    ///
    /// - This function assumes correct usage and does not perform bounds checking. It's the responsibility of the caller
    ///   to ensure that the provided range defined by `base` and `len` is within the valid bounds of the memory segment.
    ///
    /// # Errors
    ///
    /// - Returns `CairoVMError.RunNotFinished` if the VM's run is not yet finished.
    pub fn markAddressRangeAsAccessed(self: *Self, base: Relocatable, len: usize) !void {
        if (!self.is_run_finished) return CairoVMError.RunNotFinished;
        for (0..len) |i| {
            self.segments.memory.markAsAccessed(try base.addUint(@intCast(i)));
        }
    }

<<<<<<< HEAD
    /// Compares two memory segments within the Cairo VM's memory starting from specified addresses for a given length.
    ///
    /// This function provides a comparison mechanism for memory segments within the Cairo VM's memory.
    /// It compares the segments starting from the specified `lhs` (left-hand side) and `rhs`
    /// (right-hand side) addresses for a length defined by `len`.
    ///
    /// Special Cases:
    /// - If `lhs` exists in memory but `rhs` does not: returns `(Order::Greater, 0)`.
    /// - If `rhs` exists in memory but `lhs` does not: returns `(Order::Less, 0)`.
    /// - If neither `lhs` nor `rhs` exist in memory: returns `(Order::Equal, 0)`.
    ///
    /// The function behavior aligns with the C `memcmp` function for other cases,
    /// offering an optimized comparison mechanism that hints to avoid unnecessary allocations.
    ///
    /// # Arguments
    ///
    /// - `lhs`: The starting address of the left-hand memory segment.
    /// - `rhs`: The starting address of the right-hand memory segment.
    /// - `len`: The length to compare from each memory segment.
    ///
    /// # Returns
    ///
    /// Returns a tuple containing the ordering of the segments and the first relative position
    /// where they differ.
    pub fn memCmp(
        self: *Self,
        lhs: Relocatable,
        rhs: Relocatable,
        len: usize,
    ) std.meta.Tuple(&.{ std.math.Order, usize }) {
        return self.segments.memory.memCmp(lhs, rhs, len);
    }

    /// Compares memory segments for equality.
    ///
    /// Compares segments of MemoryCell items starting from the specified addresses
    /// (`lhs` and `rhs`) for a given length.
    ///
    /// # Arguments
    ///
    /// - `lhs`: The starting address of the left-hand segment.
    /// - `rhs`: The starting address of the right-hand segment.
    /// - `len`: The length to compare from each segment.
    ///
    /// # Returns
    ///
    /// Returns `true` if segments are equal up to the specified length, otherwise `false`.
    pub fn memEq(
        self: *Self,
        lhs: Relocatable,
        rhs: Relocatable,
        len: usize,
    ) std.meta.Tuple(&.{ std.math.Order, usize }) {
        return self.segments.memory.memEq(lhs, rhs, len);
    }

    /// Retrieves return values from the VM's memory as a continuous range of memory values.
    ///
    /// # Arguments
    ///
    /// - `n_ret`: The number of return values to retrieve from the memory.
    ///
    /// # Returns
    ///
    /// Returns a list containing memory values retrieved as return values from the VM's memory.
    ///
    /// # Errors
    ///
    /// - Returns `MemoryError.FailedToGetReturnValues` if there's an issue retrieving the return values
    ///   from the specified memory addresses.
    pub fn getReturnValues(self: *Self, n_ret: usize) !std.ArrayList(MaybeRelocatable) {
        return self.segments.memory.getContinuousRange(
            self.allocator,
            self.run_context.ap.subUint(@intCast(n_ret)) catch {
                return MemoryError.FailedToGetReturnValues;
            },
            n_ret,
        );
    }

    /// Retrieves a range of memory values starting from a specified address within the Cairo VM's memory segment.
    ///
    /// # Arguments
    ///
    /// - `address`: The starting address in the memory from which the range is retrieved.
    /// - `size`: The size of the range to be retrieved.
    ///
    /// # Returns
    ///
    /// Returns a list containing memory values retrieved from the specified range starting at the given address.
    /// The list may contain `null` elements for inaccessible memory positions.
    ///
    /// # Errors
    ///
    /// Returns an error if there are any issues encountered during the retrieval of the memory range.
    pub fn getRange(
        self: *Self,
        address: Relocatable,
        size: usize,
    ) !std.ArrayList(?MaybeRelocatable) {
        return try self.segments.memory.getRange(
            self.allocator,
            address,
            size,
        );
    }

    /// Retrieves a continuous range of memory values starting from a specified address within the Cairo VM's memory segment.
    ///
    /// # Arguments
    ///
    /// - `address`: The starting address in the memory from which the continuous range is retrieved.
    /// - `size`: The size of the continuous range to be retrieved.
    ///
    /// # Returns
    ///
    /// Returns a list containing memory values retrieved from the continuous range starting at the given address.
    ///
    /// # Errors
    ///
    /// Returns an error if there are any gaps encountered within the continuous memory range.
    pub fn getContinuousRange(
        self: *Self,
        address: Relocatable,
        size: usize,
    ) !std.ArrayList(MaybeRelocatable) {
        return try self.segments.memory.getContinuousRange(
            self.allocator,
            address,
            size,
        );
=======
    /// Retrieves a continuous range of `Felt252` values starting from the memoryy at the specific relocatable address in the Cairo VM.
    ///
    /// This function internally calls `getFeltRange` on the memory segments manager, attempting
    /// to retrieve a range of `Felt252` values at the given address.
    ///
    /// # Arguments
    ///
    /// * `address`: The starting address in the memory from which the continuous range of `Felt252` is retrieved.
    /// * `size`: The size of the continuous range of `Felt252` to be retrieved.
    ///
    /// # Returns
    ///
    /// Returns a list containing `Felt252` values retrieved from the continuous range starting at the relocatable address.
    ///
    /// # Errors
    ///
    /// Returns an error if there are any unknown memory cell encountered within the continuous memory range.
    /// Returns an error if value inside the range is not a `Felt252`
    pub fn getFeltRange(self: *Self, address: Relocatable, size: usize) !std.ArrayList(Felt252) {
        return self.segments.memory.getFeltRange(address, size);
>>>>>>> 00ee0d18
    }
};

/// Compute the result operand for a given instruction on op 0 and op 1.
/// # Arguments
/// - `instruction`: The instruction to compute the operands for.
/// - `op_0`: The operand 0.
/// - `op_1`: The operand 1.
/// # Returns
/// - `res`: The result of the operation.
pub fn computeRes(
    instruction: *const Instruction,
    op_0: MaybeRelocatable,
    op_1: MaybeRelocatable,
) !?MaybeRelocatable {
    return switch (instruction.res_logic) {
        .Op1 => op_1,
        .Add => try addOperands(op_0, op_1),
        .Mul => try mulOperands(op_0, op_1),
        .Unconstrained => null,
    };
}

/// Add two operands which can either be a "relocatable" or a "felt".
/// The operation is allowed between:
/// 1. A felt and another felt.
/// 2. A felt and a relocatable.
/// Adding two relocatables is forbidden.
/// # Arguments
/// - `op_0`: The operand 0.
/// - `op_1`: The operand 1.
/// # Returns
/// - `MaybeRelocatable`: The result of the operation or an error.
pub fn addOperands(
    op_0: MaybeRelocatable,
    op_1: MaybeRelocatable,
) !MaybeRelocatable {
    // Both operands are relocatables, operation forbidden
    if (op_0.isRelocatable() and op_1.isRelocatable()) {
        return error.AddRelocToRelocForbidden;
    }

    // One of the operands is relocatable, the other is felt
    if (op_0.isRelocatable() or op_1.isRelocatable()) {
        // Determine which operand is relocatable and which one is felt
        const reloc_op = if (op_0.isRelocatable()) op_0 else op_1;
        const felt_op = if (op_0.isRelocatable()) op_1 else op_0;

        var reloc = try reloc_op.tryIntoRelocatable();

        // Add the felt to the relocatable's offset
        try reloc.addFeltInPlace(try felt_op.tryIntoFelt());

        return MaybeRelocatable.fromRelocatable(reloc);
    }

    // Add the felts and return as a new felt wrapped in a relocatable
    return MaybeRelocatable.fromFelt((try op_0.tryIntoFelt()).add(
        try op_1.tryIntoFelt(),
    ));
}

/// Compute the product of two operands op 0 and op 1.
/// # Arguments
/// - `op_0`: The operand 0.
/// - `op_1`: The operand 1.
/// # Returns
/// - `MaybeRelocatable`: The result of the operation or an error.
pub fn mulOperands(
    op_0: MaybeRelocatable,
    op_1: MaybeRelocatable,
) CairoVMError!MaybeRelocatable {
    // At least one of the operands is relocatable
    if (op_0.isRelocatable() or op_1.isRelocatable()) {
        return CairoVMError.MulRelocForbidden;
    }

    // Multiply the felts and return as a new felt wrapped in a relocatable
    return MaybeRelocatable.fromFelt(
        (try op_0.tryIntoFelt()).mul(try op_1.tryIntoFelt()),
    );
}

/// Subtracts a `MaybeRelocatable` from this one and returns the new value.
///
/// Only values of the same type may be subtracted. Specifically, attempting to
/// subtract a `.felt` with a `.relocatable` will result in an error.
pub fn subOperands(self: MaybeRelocatable, other: MaybeRelocatable) !MaybeRelocatable {
    return switch (self) {
        .felt => |self_value| switch (other) {
            .felt => |other_value| return MaybeRelocatable.fromFelt(
                self_value.sub(other_value),
            ),
            .relocatable => error.TypeMismatchNotFelt,
        },
        .relocatable => |self_value| switch (other) {
            .felt => error.TypeMismatchNotFelt,
            .relocatable => |other_value| return MaybeRelocatable.fromRelocatable(
                try self_value.sub(other_value),
            ),
        },
    };
}

/// Attempts to deduce `op1` and `res` for an instruction, given `dst` and `op0`.
///
/// # Arguments
/// - `inst`: The instruction to deduce `op1` and `res` for.
/// - `dst`: The destination of the instruction.
/// - `op0`: The first operand of the instruction.
///
/// # Returns
/// - `Tuple`: A tuple containing the deduced `op1` and `res`.
pub fn deduceOp1(
    inst: *const instructions.Instruction,
    dst: *const ?MaybeRelocatable,
    op0: *const ?MaybeRelocatable,
) !Op1Result {
    if (inst.opcode != .AssertEq) {
        return .{ .op_1 = null, .res = null };
    }

    switch (inst.res_logic) {
        .Op1 => if (dst.*) |dst_val| {
            return .{ .op_1 = dst_val, .res = dst_val };
        },
        .Add => if (dst.* != null and op0.* != null) {
            return .{
                .op_1 = try subOperands(dst.*.?, op0.*.?),
                .res = dst.*.?,
            };
        },
        .Mul => {
            if (dst.* != null and op0.* != null and dst.*.?.isFelt() and op0.*.?.isFelt() and !op0.*.?.felt.isZero()) {
                return .{
                    .op_1 = MaybeRelocatable.fromFelt(try dst.*.?.felt.div(op0.*.?.felt)),
                    .res = dst.*.?,
                };
            }
        },
        else => {},
    }

    return .{ .op_1 = null, .res = null };
}

// *****************************************************************************
// *                       CUSTOM TYPES                                        *
// *****************************************************************************

/// Represents the operands for an instruction.
pub const OperandsResult = struct {
    const Self = @This();

    /// The destination operand value.
    dst: MaybeRelocatable,
    /// The result operand value.
    res: ?MaybeRelocatable,
    /// The first operand value.
    op_0: MaybeRelocatable,
    /// The second operand value.
    op_1: MaybeRelocatable,
    /// The relocatable address of the destination operand.
    dst_addr: Relocatable,
    /// The relocatable address of the first operand.
    op_0_addr: Relocatable,
    /// The relocatable address of the second operand.
    op_1_addr: Relocatable,
    /// Indicator for deduced operands.
    deduced_operands: u8,

    /// Returns a default instance of the OperandsResult struct with initial values set to zero.
    ///
    /// # Returns
    ///
    /// - An instance of OperandsResult with default values.
    pub fn default() Self {
        return .{
            .dst = MaybeRelocatable.fromU64(0),
            .res = MaybeRelocatable.fromU64(0),
            .op_0 = MaybeRelocatable.fromU64(0),
            .op_1 = MaybeRelocatable.fromU64(0),
            .dst_addr = .{},
            .op_0_addr = .{},
            .op_1_addr = .{},
            .deduced_operands = 0,
        };
    }

    /// Sets the flag indicating the destination operand was deduced.
    ///
    /// # Arguments
    ///
    /// - `value`: A boolean value indicating whether the destination operand was deduced.
    pub fn setDst(self: *Self, value: bool) void {
        self.deduced_operands |= @intFromBool(value);
    }

    /// Sets the flag indicating the first operand was deduced.
    ///
    /// # Arguments
    ///
    /// - `value`: A boolean value indicating whether the first operand was deduced.
    pub fn setOp0(self: *Self, value: bool) void {
        self.deduced_operands |= if (value) 1 << 1 else 0 << 1;
    }

    /// Sets the flag indicating the second operand was deduced.
    ///
    /// # Arguments
    ///
    /// - `value`: A boolean value indicating whether the second operand was deduced.
    pub fn setOp1(self: *Self, value: bool) void {
        self.deduced_operands |= if (value) 1 << 2 else 0 << 2;
    }

    /// Checks if the destination operand was deduced.
    ///
    /// # Returns
    ///
    /// - A boolean indicating if the destination operand was deduced.
    pub fn wasDestDeducted(self: *const Self) bool {
        return self.deduced_operands & 1 != 0;
    }

    /// Checks if the first operand was deduced.
    ///
    /// # Returns
    ///
    /// - A boolean indicating if the first operand was deduced.
    pub fn wasOp0Deducted(self: *const Self) bool {
        return self.deduced_operands & (1 << 1) != 0;
    }

    /// Checks if the second operand was deduced.
    ///
    /// # Returns
    ///
    /// - A boolean indicating if the second operand was deduced.
    pub fn wasOp1Deducted(self: *const Self) bool {
        return self.deduced_operands & (1 << 2) != 0;
    }
};

/// Represents the result of deduce Op0 operation.
const Op0Result = struct {
    const Self = @This();
    /// The computed operand Op0.
    op_0: ?MaybeRelocatable,
    /// The result of the operation involving Op0.
    res: ?MaybeRelocatable,
};

/// Represents the result of deduce Op1 operation.
const Op1Result = struct {
    const Self = @This();
    /// The computed operand Op1.
    op_1: ?MaybeRelocatable,
    /// The result of the operation involving Op1.
    res: ?MaybeRelocatable,
};<|MERGE_RESOLUTION|>--- conflicted
+++ resolved
@@ -693,7 +693,6 @@
         }
     }
 
-<<<<<<< HEAD
     /// Compares two memory segments within the Cairo VM's memory starting from specified addresses for a given length.
     ///
     /// This function provides a comparison mechanism for memory segments within the Cairo VM's memory.
@@ -825,7 +824,8 @@
             address,
             size,
         );
-=======
+    }
+    
     /// Retrieves a continuous range of `Felt252` values starting from the memoryy at the specific relocatable address in the Cairo VM.
     ///
     /// This function internally calls `getFeltRange` on the memory segments manager, attempting
@@ -846,7 +846,6 @@
     /// Returns an error if value inside the range is not a `Felt252`
     pub fn getFeltRange(self: *Self, address: Relocatable, size: usize) !std.ArrayList(Felt252) {
         return self.segments.memory.getFeltRange(address, size);
->>>>>>> 00ee0d18
     }
 };
 

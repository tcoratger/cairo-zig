--- conflicted
+++ resolved
@@ -14,12 +14,8 @@
 const Relocatable = @import("../memory/relocatable.zig").Relocatable;
 const MaybeRelocatable = @import("../memory/relocatable.zig").MaybeRelocatable;
 const Program = @import("../types/program.zig").Program;
-<<<<<<< HEAD
-const BuiltinName = @import("../types/program.zig").BuiltinName;
-=======
 const BuiltinName = @import("../types/programjson.zig").BuiltinName;
 const builtin_runner_import = @import("../builtins/builtin_runner/builtin_runner.zig");
->>>>>>> fdc03ee7
 const HintRange = @import("../types/program.zig").HintRange;
 const HintParams = @import("../types/programjson.zig").HintParams;
 const Identifier = @import("../types/programjson.zig").Identifier;
@@ -744,7 +740,6 @@
         return res;
     }
 
-<<<<<<< HEAD
     /// Retrieves a pointer to the list of built-in functions defined in the program associated with the CairoRunner.
     ///
     /// This function returns a pointer to an ArrayList containing the names of the built-in functions defined in the program.
@@ -758,7 +753,8 @@
     /// A pointer to an ArrayList containing the names of the built-in functions defined in the program.
     pub fn getProgramBuiltins(self: *Self) *ArrayList(BuiltinName) {
         return &self.program.builtins;
-=======
+    }
+    
     /// Retrieves the constant values used in the CairoRunner instance.
     ///
     /// This function returns a map containing the constant values used in the CairoRunner instance.
@@ -772,7 +768,6 @@
     /// A `StringHashMap` containing the constant values used in the CairoRunner instance.
     pub fn getConstants(self: *Self) std.StringHashMap(Felt252) {
         return self.program.constants;
->>>>>>> fdc03ee7
     }
 
     pub fn deinit(self: *Self, allocator: Allocator) void {
@@ -1441,13 +1436,6 @@
     );
 }
 
-<<<<<<< HEAD
-test "CairoRunner: getProgramBuiltins" {
-    // Initialize a list of built-in functions.
-    var builtins = std.ArrayList(BuiltinName).init(std.testing.allocator);
-    try builtins.append(BuiltinName.output);
-    try builtins.append(BuiltinName.ec_op);
-=======
 test "CairoRunner: get constants" {
     // Initialize a default program with built-ins enabled using the testing allocator.
     var program = try Program.initDefault(std.testing.allocator, true);
@@ -1617,7 +1605,6 @@
     // Initialize a list of built-in functions.
     var builtins = std.ArrayList(BuiltinName).init(std.testing.allocator);
     try builtins.append(BuiltinName.output);
->>>>>>> fdc03ee7
 
     // Initialize data structures required for a program.
     const reference_manager = ReferenceManager.init(std.testing.allocator);
@@ -1640,9 +1627,6 @@
         true,
     );
 
-<<<<<<< HEAD
-    // Initialize a CairoRunner instance with the initialized Program.
-=======
     // Initialize a CairoVM instance.
     var vm = try CairoVM.init(std.testing.allocator, .{});
 
@@ -1651,26 +1635,11 @@
 
     // Initialize a CairoRunner instance with the created Program and CairoVM instances.
 
->>>>>>> fdc03ee7
     var cairo_runner = try CairoRunner.init(
         std.testing.allocator,
         program,
         "plain",
         ArrayList(MaybeRelocatable).init(std.testing.allocator),
-<<<<<<< HEAD
-        try CairoVM.init(std.testing.allocator, .{}),
-        false,
-    );
-    defer cairo_runner.deinit(std.testing.allocator);
-
-    // Call the `getProgramBuiltins` function to retrieve the list of built-in functions.
-    // Verify that the retrieved list matches the expected list of built-in functions.
-    try expectEqualSlices(
-        BuiltinName,
-        &[_]BuiltinName{ .output, .ec_op },
-        cairo_runner.getProgramBuiltins().items,
-    );
-=======
         vm,
         false,
     );
@@ -1859,5 +1828,4 @@
 
     // Test that invoking `getMemoryHoles` function returns 0 as there are no memory holes.
     try expectEqual(@as(usize, 0), try cairo_runner.getMemoryHoles());
->>>>>>> fdc03ee7
 }
const std = @import("std");
const json = std.json;
const Allocator = std.mem.Allocator;
const ArrayList = std.ArrayList;

const MemoryCell = @import("../memory/memory.zig").MemoryCell;
const HintData = @import("../../hint_processor/hint_processor_def.zig").HintData;
const HintReference = @import("../../hint_processor/hint_processor_def.zig").HintReference;
const HintProcessor = @import("../../hint_processor/hint_processor_def.zig").CairoVMHintProcessor;
const BuiltinRunner = @import("../builtins/builtin_runner/builtin_runner.zig").BuiltinRunner;
const Config = @import("../config.zig").Config;
const CairoVM = @import("../core.zig").CairoVM;
const CairoLayout = @import("../types/layout.zig").CairoLayout;
const Relocatable = @import("../memory/relocatable.zig").Relocatable;
const MaybeRelocatable = @import("../memory/relocatable.zig").MaybeRelocatable;
const Program = @import("../types/program.zig").Program;
const BuiltinName = @import("../types/programjson.zig").BuiltinName;
const builtin_runner_import = @import("../builtins/builtin_runner/builtin_runner.zig");
const HintRange = @import("../types/program.zig").HintRange;
const CairoRunnerError = @import("../error.zig").CairoRunnerError;
const CairoVMError = @import("../error.zig").CairoVMError;
const RunnerError = @import("../error.zig").RunnerError;
const MemoryError = @import("../error.zig").MemoryError;
const trace_context = @import("../trace_context.zig");
const RelocatedTraceEntry = trace_context.TraceContext.RelocatedTraceEntry;
const starknet_felt = @import("../../math/fields/starknet.zig");
const Felt252 = starknet_felt.Felt252;
const ExecutionScopes = @import("../types/execution_scopes.zig").ExecutionScopes;

const OutputBuiltinRunner = @import("../builtins/builtin_runner/output.zig").OutputBuiltinRunner;
const BitwiseBuiltinRunner = @import("../builtins/builtin_runner/bitwise.zig").BitwiseBuiltinRunner;
const RangeCheckBuiltinRunner = @import("../builtins/builtin_runner/range_check.zig").RangeCheckBuiltinRunner;
const HashBuiltinRunner = @import("../builtins/builtin_runner/hash.zig").HashBuiltinRunner;
const SignatureBuiltinRunner = @import("../builtins/builtin_runner/signature.zig").SignatureBuiltinRunner;
const EcOpBuiltinRunner = @import("../builtins/builtin_runner/ec_op.zig").EcOpBuiltinRunner;
const KeccakBuiltinRunner = @import("../builtins/builtin_runner/keccak.zig").KeccakBuiltinRunner;
const PoseidonBuiltinRunner = @import("../builtins/builtin_runner/poseidon.zig").PoseidonBuiltinRunner;

const expect = std.testing.expect;
const expectEqual = std.testing.expectEqual;
const expectError = std.testing.expectError;
const expectEqualSlices = std.testing.expectEqualSlices;

/// Tracks the step resources of a cairo execution run.
const RunResources = struct {
    const Self = @This();
    // We consider the 'default' mode of RunResources having infinite steps.
    n_steps: ?usize = null,

    pub fn init(n_steps: usize) Self {
        return .{ .n_steps = n_steps };
    }

    pub fn consumed(self: *Self) bool {
        if (self.n_steps) |n_steps| {
            return n_steps == 0;
        }

        return false;
    }

    pub fn consumeStep(self: *Self) void {
        if (self.n_steps) |n_steps| {
            if (n_steps > 0) {
                self.n_steps = n_steps - 1;
            }
        }
    }
};

/// This interface is used in conditions where vm execution needs to be constrained by a certain amount of steps.
/// It is primarily used in the context of Starknet and implemented by HintProcessors.
const ResourceTracker = struct {
    const Self = @This();

    // define interface fields: ptr,vtab
    ptr: *anyopaque, //ptr to instance
    vtab: *const VTab, //ptr to vtab
    const VTab = struct {
        consumed: *const fn (ptr: *anyopaque) bool,
        consumeStep: *const fn (ptr: *anyopaque) void,
    };

    /// Returns true if there are no resource-steps available.
    pub fn consumed(self: Self) bool {
        return self.vtab.consumed(self.ptr);
    }

    /// Subtracts a single step from what is initialized as available.
    pub fn consumeStep(self: Self) void {
        self.vtab.consumeStep(self.ptr);
    }

    // cast concrete implementation types/objs to interface
    pub fn init(obj: anytype) Self {
        const Ptr = @TypeOf(obj);
        const PtrInfo = @typeInfo(Ptr);
        std.debug.assert(PtrInfo == .Pointer); // Must be a pointer
        std.debug.assert(PtrInfo.Pointer.size == .One); // Must be a single-item pointer
        std.debug.assert(@typeInfo(PtrInfo.Pointer.child) == .Struct); // Must point to a struct
        const impl = struct {
            fn consumed(ptr: *anyopaque) bool {
                const self: Ptr = @ptrCast(@alignCast(ptr));
                return self.consumed();
            }
            fn consumeStep(ptr: *anyopaque) void {
                const self: Ptr = @ptrCast(@alignCast(ptr));
                self.consumeStep();
            }
        };
        return .{
            .ptr = obj,
            .vtab = &.{
                .consumed = impl.consumed,
                .consumeStep = impl.consumeStep,
            },
        };
    }
};

pub const RunnerMode = enum { execution_mode, proof_mode_canonical, proof_mode_cairo1 };

const BuiltinInfo = struct { segment_index: usize, stop_pointer: usize };

pub const CairoRunner = struct {
    const Self = @This();

    program: Program,
    allocator: Allocator,
    vm: CairoVM,
    program_base: ?Relocatable = null,
    execution_base: ?Relocatable = null,
    initial_pc: ?Relocatable = null,
    initial_ap: ?Relocatable = null,
    initial_fp: ?Relocatable = null,
    final_pc: *Relocatable = undefined,
    instructions: std.ArrayList(MaybeRelocatable),
    // function_call_stack: std.ArrayList(MaybeRelocatable),
    entrypoint: ?usize,
    layout: CairoLayout,
    runner_mode: RunnerMode,
    run_ended: bool = false,
    execution_public_memory: ?std.ArrayList(usize) = null,
    relocated_trace: []RelocatedTraceEntry = undefined,
    relocated_memory: ArrayList(?Felt252),
    execution_scopes: ExecutionScopes = undefined,

    pub fn init(
        allocator: Allocator,
        program: Program,
        layout: []const u8,
        instructions: std.ArrayList(MaybeRelocatable),
        vm: CairoVM,
        proof_mode: bool,
    ) !Self {
        const Case = enum { plain, small, dynamic, all_cairo };
        return .{
            .allocator = allocator,
            .program = program,
            .layout = switch (std.meta.stringToEnum(Case, layout) orelse
                return CairoRunnerError.InvalidLayout) {
                .plain => CairoLayout.plainInstance(),
                .small => CairoLayout.smallInstance(),
                .dynamic => CairoLayout.dynamicInstance(),
                .all_cairo => try CairoLayout.allCairoInstance(allocator),
            },
            .instructions = instructions,
            .vm = vm,
            .runner_mode = if (proof_mode) .proof_mode_canonical else .execution_mode,
            .relocated_memory = ArrayList(?Felt252).init(allocator),
            .execution_scopes = try ExecutionScopes.init(allocator),
            .entrypoint = program.shared_program_data.main,
        };
    }

    pub fn isProofMode(self: *Self) bool {
        return self.runner_mode == .proof_mode_canonical or self.runner_mode == .proof_mode_cairo1;
    }

    pub fn initBuiltins(self: *Self, allow_missing_builtins: bool) !void {
        var program_builtins = std.AutoHashMap(BuiltinName, void).init(self.allocator);
        defer program_builtins.deinit();

        for (self.program.builtins.items) |builtin| {
            try program_builtins.put(builtin, undefined);
        }

        // check if program builtins in right order
        {
            var builtin_ordered_list: []const BuiltinName = &.{
                .output,
                .pedersen,
                .range_check,
                .ecdsa,
                .bitwise,
                .ec_op,
                .keccak,
                .poseidon,
            };

            for (self.program.builtins.items) |builtin| {
                var found = false;

                for (builtin_ordered_list, 0..) |ord_builtin, idx| {
                    if (builtin == ord_builtin) {
                        found = true;
                        builtin_ordered_list = builtin_ordered_list[idx + 1 ..];
                        break;
                    }
                }

                if (!found) return RunnerError.DisorderedBuiltins;
            }
        }

        if (self.layout.builtins.output) {
            const included = program_builtins.remove(.output);

            if (included or self.isProofMode())
                try self.vm.builtin_runners.append(.{ .Output = OutputBuiltinRunner.init(self.allocator, included) });
        }

        if (self.layout.builtins.pedersen) |pedersen_def| {
            const included = program_builtins.remove(.pedersen);

            if (included or self.isProofMode())
                try self.vm.builtin_runners.append(.{
                    .Hash = HashBuiltinRunner.init(self.allocator, pedersen_def.ratio, included),
                });
        }

        if (self.layout.builtins.range_check) |instance_def| {
            const included = program_builtins.remove(.range_check);

            if (included or self.isProofMode())
                try self.vm.builtin_runners.append(.{
                    .RangeCheck = RangeCheckBuiltinRunner.init(instance_def.ratio, instance_def.n_parts, included),
                });
        }

        if (self.layout.builtins.ecdsa) |instance_def| {
            const included = program_builtins.remove(.ecdsa);

            if (included or self.isProofMode())
                try self.vm.builtin_runners.append(.{
                    .Signature = SignatureBuiltinRunner.init(self.allocator, &instance_def, included),
                });
        }

        if (self.layout.builtins.bitwise) |instance_def| {
            const included = program_builtins.remove(.bitwise);

            if (included or self.isProofMode())
                try self.vm.builtin_runners.append(.{
                    .Bitwise = BitwiseBuiltinRunner.init(&instance_def, included),
                });
        }

        if (self.layout.builtins.ec_op) |instance_def| {
            const included = program_builtins.remove(.ec_op);

            if (included or self.isProofMode())
                try self.vm.builtin_runners.append(.{
                    .EcOp = EcOpBuiltinRunner.init(self.allocator, instance_def, included),
                });
        }

        if (self.layout.builtins.keccak) |instance_def| {
            const included = program_builtins.remove(.keccak);

            if (included or self.isProofMode())
                try self.vm.builtin_runners.append(.{
                    .Keccak = try KeccakBuiltinRunner.init(self.allocator, &instance_def, included),
                });
        }

        if (self.layout.builtins.poseidon) |instance_def| {
            const included = program_builtins.remove(.poseidon);

            if (included or self.isProofMode())
                try self.vm.builtin_runners.append(.{
                    .Poseidon = PoseidonBuiltinRunner.init(self.allocator, instance_def.ratio, included),
                });
        }

        if (program_builtins.count() != 0 and !allow_missing_builtins)
            return RunnerError.NoBuiltinForInstance;
    }

    pub fn setupExecutionState(self: *Self, allow_missing_builtins: bool) !Relocatable {
        try self.initBuiltins(allow_missing_builtins);
        try self.initSegments(null);
        const end = try self.initMainEntrypoint();
        try self.initVM();
        return end;
    }

    /// Initializes common segments for the execution of a cairo program.
    ///
    /// This function initializes the memory segments required for the execution of a Cairo program.
    /// It creates segments for the program base, execution stack, and built-in runners.
    ///
    /// # Arguments
    ///
    /// - `program_base`: An optional `Relocatable` representing the base address for the program.
    ///
    /// # Returns
    ///
    /// This function returns `void`.
    pub fn initSegments(self: *Self, program_base: ?Relocatable) !void {
        // Set the program base to the provided value or create a new segment.
        self.program_base = if (program_base) |base| base else try self.vm.segments.addSegment();

        // Create a segment for the execution stack.
        self.execution_base = try self.vm.segments.addSegment();

        // Initialize segments for each built-in runner.
        for (self.vm.builtin_runners.items) |*builtin_runner| {
            try builtin_runner.initSegments(self.vm.segments);
        }
    }

    /// Initializes runner state for execution, as in:
    /// Sets the proper initial program counter.
    /// Loads instructions to the initialized program segment.
    /// Loads the function call stack to the execution segment.
    /// # Arguments
    /// - `entrypoint:` The address, relative to the program segment, where execution begins.
    pub fn initState(self: *Self, entrypoint: usize, stack: *std.ArrayList(MaybeRelocatable)) !void {
        if (self.program_base) |prog_base| {
            self.initial_pc = try prog_base.addUint(entrypoint);

            _ = try self.vm.segments.loadData(
                self.allocator,
                prog_base,
                self.program.shared_program_data.data.items,
            );

            for (0..self.program.shared_program_data.data.items.len) |i|
                self.vm.segments.memory.markAsAccessed(try prog_base.addUint(i));
        }
        if (self.execution_base) |exec_base| {
            _ = try self.vm.segments.loadData(
                self.allocator,
                exec_base,
                stack.items,
            );
        } else return RunnerError.NoProgBase;
    }

    pub fn initFunctionEntrypoint(self: *Self, entrypoint: usize, return_fp: Relocatable, stack: *std.ArrayList(MaybeRelocatable)) !Relocatable {
        var end = try self.vm.segments.addSegment();

        // per 6.1 of cairo whitepaper
        // a call stack usually increases a frame when a function is called
        // and decreases when a function returns,
        // but to situate the functionality with Cairo's read-only memory,
        // the frame pointer register is used to point to the current frame in the stack
        // the runner sets the return fp and establishes the end address that execution treats as the endpoint.
        try stack.append(MaybeRelocatable.fromRelocatable(return_fp));
        try stack.append(MaybeRelocatable.fromRelocatable(end));

        self.initial_fp = self.execution_base;
        self.initial_fp.?.addUintInPlace(@as(u64, stack.items.len));
        self.initial_ap = self.initial_fp;

        self.final_pc = &end;
        try self.initState(entrypoint, stack);
        return end;
    }

    /// Initializes runner state for execution of a program from the `main()` entrypoint.
    pub fn initMainEntrypoint(self: *Self) !Relocatable {
        var stack = std.ArrayList(MaybeRelocatable).init(self.allocator);
        defer stack.deinit();

        for (self.vm.builtin_runners.items) |*builtin_runner| {
            const builtin_stack = try builtin_runner.initialStack(self.allocator);
            defer builtin_stack.deinit();

            try stack.appendSlice(builtin_stack.items);
        }

        if (self.isProofMode()) {
            var target_offset: usize = 2;

            if (self.runner_mode == .proof_mode_canonical) {
                var stack_prefix = try std.ArrayList(MaybeRelocatable).initCapacity(self.allocator, 2 + stack.items.len);
                defer stack_prefix.deinit();

                try stack_prefix.append(MaybeRelocatable.fromRelocatable(try (self.execution_base orelse return RunnerError.NoExecBase).addUint(target_offset)));
                try stack_prefix.append(MaybeRelocatable.fromFelt(Felt252.zero()));
                try stack_prefix.appendSlice(stack.items);

                var execution_public_memory = try std.ArrayList(usize).initCapacity(self.allocator, stack_prefix.items.len);

                for (0..stack_prefix.items.len) |v| {
                    try execution_public_memory.append(v);
                }

                self.execution_public_memory = execution_public_memory;

                try self.initState(try (self.program.shared_program_data.start orelse
                    RunnerError.NoProgramStart), &stack_prefix);
            } else {
                target_offset = stack.items.len + 2;

                const return_fp = try self.vm.segments.addSegment();
                const end = try self.vm.segments.addSegment();
                try stack.append(MaybeRelocatable.fromRelocatable(return_fp));
                try stack.append(MaybeRelocatable.fromRelocatable(end));

                try self.initState(try (self.program.shared_program_data.start orelse
                    RunnerError.NoProgramStart), &stack);
            }

            self.initial_fp = try (self.execution_base orelse return RunnerError.NoExecBase).addUint(target_offset);
            self.initial_ap = self.initial_fp;

            return (self.program_base orelse return RunnerError.NoExecBase).addUint(try (self.program.shared_program_data.end orelse
                RunnerError.NoProgramEnd));
        }

        const return_fp = try self.vm.segments.addSegment();

        if (self.entrypoint) |main| return self.initFunctionEntrypoint(main, return_fp, &stack);

        return RunnerError.MissingMain;
    }

    /// Initializes the runner's virtual machine (VM) state for execution.
    ///
    /// This function sets up the initial state of the VM, including the program counter (PC),
    /// activation pointer (AP), and frame pointer (FP). It also adds validation rules for built-in runners
    /// and validates the existing memory segments.
    ///
    /// # Arguments
    ///
    /// - `self`: A mutable reference to the `CairoRunner` instance.
    ///
    /// # Returns
    ///
    /// This function returns `void`. In case of errors, it returns a `RunnerError`.
    pub fn initVM(self: *Self) !void {
        // Set VM state: AP, FP, PC
        self.vm.run_context.ap.* = self.initial_ap orelse return RunnerError.NoAP;
        self.vm.run_context.fp.* = self.initial_fp orelse return RunnerError.NoFP;
        self.vm.run_context.pc.* = self.initial_pc orelse return RunnerError.NoPC;

        // Add validation rules for built-in runners
        for (self.vm.builtin_runners.items) |*builtin_runner| {
            try builtin_runner.addValidationRule(self.vm.segments.memory);
        }

        // Validate existing memory segments
        self.vm.segments.memory.validateExistingMemory() catch return RunnerError.MemoryValidationError;
    }

    /// Gets the data used by the HintProcessor to execute each hint
    pub fn getHintData(self: *Self, hint_processor: *HintProcessor, references: []HintReference) !std.ArrayList(HintData) {
        var result = std.ArrayList(HintData).init(self.allocator);
        errdefer result.deinit();

        for (self.program.shared_program_data.hints_collection.hints.items) |hint| {
            //// TODO: improve this part, because of std.json.arrayhashmap
            var reference_ids = std.StringHashMap(usize).init(self.allocator);
            defer reference_ids.deinit();

            var it = hint.flow_tracking_data.reference_ids.?.map.iterator();

            while (it.next()) |ref_id_en|
                try reference_ids.put(ref_id_en.key_ptr.*, ref_id_en.value_ptr.*);
            // end part

            try result.append(
                try (hint_processor.compileHint(
                    self.allocator,
                    hint.code,
                    hint.flow_tracking_data.ap_tracking,
                    reference_ids,
                    references,
                ) catch CairoVMError.CompileHintFail),
            );
        }

        return result;
    }

    pub fn runUntilPC(self: *Self, end: Relocatable, extensive_hints: bool) !void {
        var hint_processor: HintProcessor = .{};

        const references = self.program.shared_program_data.reference_manager.items;

        var hint_datas = try self.getHintData(
            &hint_processor,
            references,
        );
        defer hint_datas.deinit();

        var hint_ranges: std.AutoHashMap(Relocatable, HintRange) = undefined;
        defer {
            if (extensive_hints) hint_ranges.deinit();
        }

        if (extensive_hints) hint_ranges = try self.program.shared_program_data.hints_collection.hints_ranges.Extensive.clone();

        while (!end.eq(self.vm.run_context.pc.*)) {
            if (extensive_hints) {
                try self.vm.stepExtensive(self.allocator, .{}, &self.execution_scopes, &hint_datas, &hint_ranges, &self.program.constants);
            } else {
                // cfg not extensive hints feature
                var hint_data_final: []HintData = &.{};
                // TODO implement extensive hint data parse
                if (self.program.shared_program_data.hints_collection.hints_ranges.NonExtensive.items.len > self.vm.run_context.pc.offset) {
                    if (self.program.shared_program_data.hints_collection.hints_ranges.NonExtensive.items[self.vm.run_context.pc.offset]) |range| {
                        hint_data_final = hint_datas.items[range.start .. range.start + range.length];
                    }
                }

                try self.vm.stepNotExtensive(self.allocator, .{}, &self.execution_scopes, hint_data_final, &self.program.constants);
            }
        }
    }

    pub fn endRun(self: *Self) !void {
        // TODO relocate memory
        // TODO call end_run in vm for builtins
        if (self.run_ended) {
            return CairoRunnerError.EndRunAlreadyCalled;
        }

        // TODO handle proof_mode case
        self.run_ended = true;
    }

    /// Relocates the memory segments based on the provided relocation table.
    /// This function iterates through each memory cell in the VM segments,
    /// relocates the addresses, and updates the `relocated_memory` array.
    ///
    /// # Arguments
    /// - `relocation_table`: A table containing relocation information for memory cells.
    ///                       Each entry specifies the new address after relocation.
    ///
    /// # Returns
    /// - `MemoryError.Relocation`: If the `relocated_memory` array is not empty,
    ///                             indicating that relocation has already been performed.
    ///                             Or, if any errors occur during relocation.
    pub fn relocateMemory(self: *Self, relocation_table: []usize) !void {
        // Check if relocation has already been performed.
        // If `relocated_memory` is not empty, return `MemoryError.Relocation`.
        if (!(self.relocated_memory.items.len == 0)) return MemoryError.Relocation;

        // Initialize the first entry in `relocated_memory` with `null`.
        try self.relocated_memory.append(null);

        // Iterate through each memory segment in the VM.
        for (self.vm.segments.memory.data.items, 0..) |segment, index| {
            // Iterate through each memory cell in the segment.
            for (segment.items, 0..) |memory_cell, segment_offset| {
                // If the memory cell is not null (contains data).
                if (memory_cell) |cell| {
                    // Create a new `Relocatable` representing the relocated address.
                    const relocated_address = try Relocatable.init(
                        @intCast(index),
                        segment_offset,
                    ).relocateAddress(relocation_table);

                    // Resize `relocated_memory` if needed.
                    if (self.relocated_memory.items.len <= relocated_address) {
                        try self.relocated_memory.resize(relocated_address + 1);
                    }

                    // Update the entry in `relocated_memory` with the relocated value of the memory cell.
                    self.relocated_memory.items[relocated_address] = try cell.maybe_relocatable.relocateValue(relocation_table);
                } else {
                    // If the memory cell is null, append `null` to `relocated_memory`.
                    try self.relocated_memory.append(null);
                }
            }
        }
    }

    pub fn relocate(self: *Self) !void {
        // Presuming the default case of `allow_tmp_segments` in python version
        _ = try self.vm.segments.computeEffectiveSize(false);

        const relocation_table = try self.vm.segments.relocateSegments(self.allocator);
        try self.vm.relocateTrace(relocation_table);
        try self.relocateMemory(relocation_table);
        self.relocated_trace = try self.vm.getRelocatedTrace();
    }

    /// Retrieves information about the builtin segments.
    ///
    /// This function iterates through the builtin runners of the CairoRunner and gathers
    /// information about the memory segments, including their indices and stop pointers.
    /// The gathered information is stored in an ArrayList of BuiltinInfo structures.
    ///
    /// # Arguments
    /// - `self`: A mutable reference to the CairoRunner instance.
    /// - `allocator`: The allocator to be used for initializing the ArrayList.
    ///
    /// # Returns
    /// An ArrayList containing information about the builtin segments.
    ///
    /// # Errors
    /// - Returns a RunnerError if any builtin runner does not have a stop pointer.
    pub fn getBuiltinSegmentsInfo(self: *Self, allocator: Allocator) !ArrayList(BuiltinInfo) {
        // Initialize an ArrayList to store information about builtin segments.
        var builtin_segment_info = ArrayList(BuiltinInfo).init(allocator);

        // Defer the deinitialization of the ArrayList to ensure cleanup in case of errors.
        errdefer builtin_segment_info.deinit();

        // Iterate through each builtin runner.
        for (self.vm.builtin_runners.items) |*builtin| {
            // Retrieve the memory segment addresses from the builtin runner.
            const memory_segment_addresses = builtin.getMemorySegmentAddresses();

            // Uncomment the following line for debugging purposes.
            // std.debug.print("memory_segment_addresses = {any}\n", .{memory_segment_addresses});

            // Check if the stop pointer is present.
            if (memory_segment_addresses[1]) |stop_pointer| {
                // Append information about the segment to the ArrayList.
                try builtin_segment_info.append(.{
                    .segment_index = memory_segment_addresses[0],
                    .stop_pointer = stop_pointer,
                });
            } else {
                // Return an error if a stop pointer is missing.
                return RunnerError.NoStopPointer;
            }
        }

        // Return the ArrayList containing information about the builtin segments.
        return builtin_segment_info;
    }

    /// Retrieves the permanent range check limits from the CairoRunner instance.
    ///
    /// This function iterates through the builtin runners of the CairoRunner and gathers
    /// information about the range check usage. It considers both the range check usage
    /// provided by the builtin runners and any range check limits specified in the VM configuration.
    /// The function calculates the minimum range check limits from all sources and returns them.
    ///
    /// # Arguments
    /// - `self`: A mutable reference to the CairoRunner instance.
    /// - `allocator`: The allocator to be used for initializing internal data structures.
    ///
    /// # Returns
    /// An optional tuple containing the minimum permanent range check limits.
    /// If no range check limits are found, it returns `null`.
    pub fn getPermRangeCheckLimits(self: *Self, allocator: Allocator) !?std.meta.Tuple(&.{ isize, isize }) {

        // Initialize an ArrayList to store information about builtin segments.
        var runner_usages = ArrayList(std.meta.Tuple(&.{ isize, isize })).init(allocator);

        // Defer the deinitialization of the ArrayList to ensure cleanup in case of errors.
        defer runner_usages.deinit();

        // Iterate through each builtin runner to collect range check usage.
        for (self.vm.builtin_runners.items) |builtin| {
            // Check if the builtin runner provides range check usage information.
            if (builtin.getRangeCheckUsage(self.vm.segments.memory)) |rc| {
                // Append the range check usage tuple to the ArrayList.
                try runner_usages.append(.{ @intCast(rc[0]), @intCast(rc[1]) });
            }
        }

        // Check if the VM configuration specifies range check limits.
        if (self.vm.rc_limits) |rc| {
            // Append the range check limits from the VM configuration to the ArrayList.
            try runner_usages.append(rc);
        }

        // If no range check usage information is available, return null.
        if (runner_usages.items.len == 0) {
            return null;
        }

        // Initialize the result tuple with the range check limits from the VM configuration
        // or the first builtin runner, whichever is available.
        var res: std.meta.Tuple(&.{ isize, isize }) = self.vm.rc_limits orelse runner_usages.items[0];

        // Iterate through each range check usage tuple to find the minimum limits.
        for (runner_usages.items) |runner_usage| {
            // Update the result tuple with the minimum limits.
            res[0] = @min(res[0], runner_usage[0]);
            res[1] = @max(res[1], runner_usage[1]);
        }

        // Return the minimum permanent range check limits.
        return res;
    }

    /// Retrieves the constant values used in the CairoRunner instance.
    ///
    /// This function returns a map containing the constant values used in the CairoRunner instance.
    /// The constants are represented as a `StringHashMap` where the keys are the names of the constants
    /// and the values are `Felt252` objects.
    ///
    /// # Arguments
    /// - `self`: A reference to the CairoRunner instance.
    ///
    /// # Returns
    /// A `StringHashMap` containing the constant values used in the CairoRunner instance.
    pub fn getConstants(self: *Self) std.StringHashMap(Felt252) {
        return self.program.constants;
    }

    pub fn deinit(self: *Self, allocator: Allocator) void {
        // currently handling the deinit of the json.Parsed(ProgramJson) outside of constructor
        // otherwise the runner would always assume json in its interface
        self.program.deinit(allocator);

        if (self.execution_public_memory) |execution_public_memory| execution_public_memory.deinit();

        self.instructions.deinit();
        self.layout.deinit();
        self.vm.deinit();
        self.relocated_memory.deinit();
        self.execution_scopes.deinit();
    }
};

test "CairoRunner: initMainEntrypoint no main" {
    var cairo_runner = try CairoRunner.init(
        std.testing.allocator,
        try Program.initDefault(std.testing.allocator, true),
        "all_cairo",
        ArrayList(MaybeRelocatable).init(std.testing.allocator),
        try CairoVM.init(
            std.testing.allocator,
            .{},
        ),
        false,
    );

    defer cairo_runner.deinit(std.testing.allocator);

    // Add an OutputBuiltinRunner to the CairoRunner without setting the stop pointer.
    try cairo_runner.vm.builtin_runners.append(.{ .Output = OutputBuiltinRunner.initDefault(std.testing.allocator) });

    if (cairo_runner.initMainEntrypoint()) |_| {
        return error.ExpectedError;
    } else |_| {}
}

test "CairoRunner: initMainEntrypoint" {
    var program = try Program.initDefault(std.testing.allocator, true);

    program.shared_program_data.main = 1;

    var cairo_runner = try CairoRunner.init(
        std.testing.allocator,
        program,
        "all_cairo",
        ArrayList(MaybeRelocatable).init(std.testing.allocator),
        try CairoVM.init(
            std.testing.allocator,
            .{},
        ),
        false,
    );

    defer cairo_runner.deinit(std.testing.allocator);
    // why this deinit is separated?
    defer cairo_runner.vm.segments.memory.deinitData(std.testing.allocator);

    cairo_runner.program_base = Relocatable.init(0, 0);
    cairo_runner.execution_base = Relocatable.init(0, 0);

    // Add an OutputBuiltinRunner to the CairoRunner without setting the stop pointer.
    // try cairo_runner.vm.builtin_runners.append(.{ .Output = OutputBuiltinRunner.initDefault(std.testing.allocator) });
    try expectEqual(
        Relocatable.init(1, 0),
        cairo_runner.initMainEntrypoint(),
    );
}

test "CairoRunner: initMainEntrypoint proof_mode empty program" {
    var program = try Program.initDefault(std.testing.allocator, true);

    program.shared_program_data.main = 8;
    program.shared_program_data.start = 0;
    program.shared_program_data.end = 0;

    var runner = try CairoRunner.init(
        std.testing.allocator,
        program,
        "all_cairo",
        ArrayList(MaybeRelocatable).init(std.testing.allocator),
        try CairoVM.init(
            std.testing.allocator,
            .{},
        ),
        true,
    );

    runner.runner_mode = .proof_mode_canonical;

    defer runner.deinit(std.testing.allocator);
    // why this deinit is separated?
    defer runner.vm.segments.memory.deinitData(std.testing.allocator);

    try runner.initSegments(null);

    try expectEqual(Relocatable.init(1, 0), runner.execution_base);
    try expectEqual(Relocatable.init(0, 0), runner.program_base);
    try expectEqual(Relocatable.init(0, 0), runner.initMainEntrypoint());
    try expectEqual(Relocatable.init(1, 2), runner.initial_ap);
    try expectEqual(runner.initial_fp, runner.initial_ap);
    try expectEqual([2]usize{ 0, 1 }, runner.execution_public_memory.?.items[0..2].*);
}

test "CairoRunner: initVM should initialize the VM properly with no builtins" {
    // Initialize a CairoRunner with an empty program, "plain" layout, and empty instructions.
    var cairo_runner = try CairoRunner.init(
        std.testing.allocator,
        try Program.initDefault(std.testing.allocator, true),
        "plain",
        ArrayList(MaybeRelocatable).init(std.testing.allocator),
        try CairoVM.init(
            std.testing.allocator,
            .{},
        ),
        false,
    );

    // Defer the deinitialization of the CairoRunner to ensure proper cleanup.
    defer cairo_runner.deinit(std.testing.allocator);

    // Set initial values for program_base, initial_pc, initial_ap, and initial_fp.
    cairo_runner.program_base = .{};
    cairo_runner.initial_pc = Relocatable.init(0, 1);
    cairo_runner.initial_ap = Relocatable.init(1, 2);
    cairo_runner.initial_fp = Relocatable.init(1, 2);

    // Initialize the VM state using the initVM function.
    try cairo_runner.initVM();

    // Expect that the program counter (PC) is initialized correctly.
    try expectEqual(
        Relocatable.init(0, 1),
        cairo_runner.vm.run_context.pc.*,
    );
    // Expect that the allocation pointer (AP) is initialized correctly.
    try expectEqual(
        Relocatable.init(1, 2),
        cairo_runner.vm.run_context.ap.*,
    );
    // Expect that the frame pointer (FP) is initialized correctly.
    try expectEqual(
        Relocatable.init(1, 2),
        cairo_runner.vm.run_context.fp.*,
    );
}

test "CairoRunner: initVM should initialize the VM properly with Range Check builtin" {
    // Initialize a CairoRunner with an empty program, "plain" layout, and empty instructions.
    var cairo_runner = try CairoRunner.init(
        std.testing.allocator,
        try Program.initDefault(std.testing.allocator, true),
        "plain",
        ArrayList(MaybeRelocatable).init(std.testing.allocator),
        try CairoVM.init(std.testing.allocator, .{}),
        false,
    );
    // Defer the deinitialization of the CairoRunner to ensure proper cleanup.
    defer cairo_runner.deinit(std.testing.allocator);

    // Append a RangeCheckBuiltinRunner to the CairoRunner's list of built-in runners.
    try cairo_runner.vm.builtin_runners.append(.{ .RangeCheck = RangeCheckBuiltinRunner{} });

    // Set initial values for program_base, initial_pc, initial_ap, and initial_fp.
    cairo_runner.initial_pc = Relocatable.init(0, 1);
    cairo_runner.initial_ap = Relocatable.init(1, 2);
    cairo_runner.initial_fp = Relocatable.init(1, 2);

    // Initialize memory segments for the CairoRunner.
    try cairo_runner.initSegments(null);

    // Set up memory for the VM with specific addresses and values.
    try cairo_runner.vm.segments.memory.setUpMemory(
        std.testing.allocator,
        .{
            .{ .{ 2, 0 }, .{23} },
            .{ .{ 2, 1 }, .{233} },
        },
    );
    // Ensure data memory is deallocated after the test.
    defer cairo_runner.vm.segments.memory.deinitData(std.testing.allocator);

    // Expect that the name of the first built-in runner is "range_check_builtin".
    try expect(std.mem.eql(
        u8,
        cairo_runner.vm.builtin_runners.items[0].name(),
        "range_check_builtin",
    ));
    // Expect that the base address of the first built-in runner is 2.
    try expectEqual(
        @as(usize, 2),
        cairo_runner.vm.builtin_runners.items[0].base(),
    );

    // Initialize the VM state using the initVM function.
    try cairo_runner.initVM();

    // Expect that the validated addresses in memory match the expected addresses.
    try expect(cairo_runner.vm.segments.memory.validated_addresses.contains(Relocatable.init(2, 0)));
    try expect(cairo_runner.vm.segments.memory.validated_addresses.contains(Relocatable.init(2, 1)));

    // Expect that the total number of validated addresses is 2.
    try expect(cairo_runner.vm.segments.memory.validated_addresses.len() == 2);
}

test "CairoRunner: initVM should return an error with invalid Range Check builtin" {
    // Initialize a CairoRunner with an empty program, "plain" layout, and empty instructions.
    var cairo_runner = try CairoRunner.init(
        std.testing.allocator,
        try Program.initDefault(std.testing.allocator, true),
        "plain",
        ArrayList(MaybeRelocatable).init(std.testing.allocator),
        try CairoVM.init(
            std.testing.allocator,
            .{},
        ),
        false,
    );
    // Defer the deinitialization of the CairoRunner to ensure proper cleanup.
    defer cairo_runner.deinit(std.testing.allocator);

    // Append a RangeCheckBuiltinRunner to the CairoRunner's list of built-in runners.
    try cairo_runner.vm.builtin_runners.append(.{ .RangeCheck = RangeCheckBuiltinRunner{} });

    // Set initial values for program_base, initial_pc, initial_ap, and initial_fp.
    cairo_runner.initial_pc = Relocatable.init(0, 1);
    cairo_runner.initial_ap = Relocatable.init(1, 2);
    cairo_runner.initial_fp = Relocatable.init(1, 2);

    // Initialize memory segments for the CairoRunner.
    try cairo_runner.initSegments(null);

    // Set up memory for the VM with specific addresses and values.
    try cairo_runner.vm.segments.memory.setUpMemory(
        std.testing.allocator,
        .{
            .{ .{ 2, 0 }, .{23} },
        },
    );
    // Set an invalid value in memory for the Range Check builtin.
    try cairo_runner.vm.segments.memory.set(
        std.testing.allocator,
        Relocatable.init(2, 4),
        .{ .felt = Felt252.fromInt(u8, 1).neg() },
    );
    // Ensure data memory is deallocated after the test.
    defer cairo_runner.vm.segments.memory.deinitData(std.testing.allocator);

    // Expect an error of type RunnerError.MemoryValidationError when initializing the VM.
    try expectError(RunnerError.MemoryValidationError, cairo_runner.initVM());
}

test "RunResources: consumed and consumeStep" {
    // given
    const steps = 5;
    var run_resources = RunResources{ .n_steps = steps };
    var tracker = ResourceTracker.init(&run_resources);

    // Test initial state (not consumed)
    try expect(!tracker.consumed());

    // Consume a step and test
    tracker.consumeStep();
    try expect(run_resources.n_steps.? == steps - 1);

    // Consume remaining steps and test for consumed state
    var ran_steps: u32 = 0;
    while (!tracker.consumed()) : (ran_steps += 1) {
        tracker.consumeStep();
    }
    try expect(tracker.consumed());
    try expect(ran_steps == 4);
    try expect(run_resources.n_steps.? == 0);
}

test "RunResources: with unlimited steps" {
    // given
    var run_resources = RunResources{};

    // default case has null for n_steps
    try std.testing.expectEqual(null, run_resources.n_steps);

    var tracker = ResourceTracker.init(&run_resources);

    // Test that it's never consumed
    try std.testing.expect(!tracker.consumed());

    // Even after consuming steps, it should not be consumed
    tracker.consumeStep();
    tracker.consumeStep();
    try std.testing.expect(!tracker.consumed());
}

test "CairoRunner: getBuiltinSegmentsInfo with segment info empty should return an empty vector" {
    // Create a CairoRunner instance for testing.
    var cairo_runner = try CairoRunner.init(
        std.testing.allocator,
        try Program.initDefault(std.testing.allocator, true),
        "plain",
        ArrayList(MaybeRelocatable).init(std.testing.allocator),
        try CairoVM.init(
            std.testing.allocator,
            .{},
        ),
        false,
    );
    defer cairo_runner.deinit(std.testing.allocator);

    // Retrieve the builtin segment info from the CairoRunner.
    var builtin_segment_info = try cairo_runner.getBuiltinSegmentsInfo(std.testing.allocator);
    defer builtin_segment_info.deinit();

    // Ensure that the length of the vector is zero.
    try expect(builtin_segment_info.items.len == 0);
}

test "CairoRunner: getBuiltinSegmentsInfo info based not finished" {
    // Create a CairoRunner instance for testing.
    var cairo_runner = try CairoRunner.init(
        std.testing.allocator,
        try Program.initDefault(std.testing.allocator, true),
        "plain",
        ArrayList(MaybeRelocatable).init(std.testing.allocator),
        try CairoVM.init(
            std.testing.allocator,
            .{},
        ),
        false,
    );
    defer cairo_runner.deinit(std.testing.allocator);

    // Add an OutputBuiltinRunner to the CairoRunner without setting the stop pointer.
    try cairo_runner.vm.builtin_runners.append(.{ .Output = OutputBuiltinRunner.initDefault(std.testing.allocator) });

    // Ensure that calling getBuiltinSegmentsInfo results in a RunnerError.NoStopPointer.
    try expectError(
        RunnerError.NoStopPointer,
        cairo_runner.getBuiltinSegmentsInfo(std.testing.allocator),
    );
}

test "CairoRunner: getBuiltinSegmentsInfo should provide builtin segment information" {
    // Create a CairoRunner instance for testing.
    var cairo_runner = try CairoRunner.init(
        std.testing.allocator,
        try Program.initDefault(std.testing.allocator, true),
        "plain",
        ArrayList(MaybeRelocatable).init(std.testing.allocator),
        try CairoVM.init(
            std.testing.allocator,
            .{},
        ),
        false,
    );
    defer cairo_runner.deinit(std.testing.allocator);

    // Create instances of OutputBuiltinRunner and BitwiseBuiltinRunner with stop pointers.
    var output_builtin = OutputBuiltinRunner.initDefault(std.testing.allocator);
    output_builtin.stop_ptr = 10;

    var bitwise_builtin = BitwiseBuiltinRunner{};
    bitwise_builtin.stop_ptr = 25;

    // Append instances of OutputBuiltinRunner and BitwiseBuiltinRunner to the CairoRunner.
    try cairo_runner.vm.builtin_runners.appendNTimes(.{ .Output = output_builtin }, 5);
    try cairo_runner.vm.builtin_runners.appendNTimes(.{ .Bitwise = bitwise_builtin }, 3);

    // Retrieve the builtin segment info from the CairoRunner.
    var builtin_segment_info = try cairo_runner.getBuiltinSegmentsInfo(std.testing.allocator);
    defer builtin_segment_info.deinit();

    // Verify that the obtained information matches the expected values.
    try expectEqualSlices(
        BuiltinInfo,
        &[_]BuiltinInfo{
            .{ .segment_index = 0, .stop_pointer = 10 },
            .{ .segment_index = 0, .stop_pointer = 10 },
            .{ .segment_index = 0, .stop_pointer = 10 },
            .{ .segment_index = 0, .stop_pointer = 10 },
            .{ .segment_index = 0, .stop_pointer = 10 },
            .{ .segment_index = 0, .stop_pointer = 25 },
            .{ .segment_index = 0, .stop_pointer = 25 },
            .{ .segment_index = 0, .stop_pointer = 25 },
        },
        builtin_segment_info.items,
    );
}

test "CairoRunner: relocateMemory should relocated memory properly with gaps" {
    // Initialize a CairoRunner with an empty program, "plain" layout, and instructions.
    var cairo_runner = try CairoRunner.init(
        std.testing.allocator,
        try Program.initDefault(std.testing.allocator, true),
        "plain",
        ArrayList(MaybeRelocatable).init(std.testing.allocator),
        try CairoVM.init(
            std.testing.allocator,
            .{},
        ),
        false,
    );
    // Ensure CairoRunner resources are cleaned up.
    defer cairo_runner.deinit(std.testing.allocator);

    // Create four memory segments in the VM.
    inline for (0..4) |_| {
        _ = try cairo_runner.vm.segments.addSegment();
    }

    // Set up memory in the VM segments with gaps.
    try cairo_runner.vm.segments.memory.setUpMemory(
        std.testing.allocator,
        .{
            .{ .{ 0, 0 }, .{4613515612218425347} },
            .{ .{ 0, 1 }, .{5} },
            .{ .{ 0, 2 }, .{2345108766317314046} },
            .{ .{ 1, 0 }, .{ 2, 0 } },
            .{ .{ 1, 1 }, .{ 3, 0 } },
            .{ .{ 1, 5 }, .{5} },
        },
    );
    defer cairo_runner.vm.segments.memory.deinitData(std.testing.allocator);

    // Compute the effective size of the VM segments.
    _ = try cairo_runner.vm.segments.computeEffectiveSize(false);

    // Relocate the segments and obtain the relocation table.
    const relocation_table = try cairo_runner.vm.segments.relocateSegments(std.testing.allocator);
    defer std.testing.allocator.free(relocation_table);

    // Call the `relocateMemory` function.
    try cairo_runner.relocateMemory(relocation_table);

    // Perform assertions to check if memory relocation is correct.
    try expectEqualSlices(
        ?Felt252,
        &[_]?Felt252{
            null,
            Felt252.fromInt(u256, 4613515612218425347),
            Felt252.fromInt(u8, 5),
            Felt252.fromInt(u256, 2345108766317314046),
            Felt252.fromInt(u8, 10),
            Felt252.fromInt(u8, 10),
            null,
            null,
            null,
            Felt252.fromInt(u8, 5),
        },
        cairo_runner.relocated_memory.items,
    );
}

test "CairoRunner: initSegments should initialize the segments properly with base" {
    // Initialize a CairoRunner with an empty program, "plain" layout, and instructions.
    var cairo_runner = try CairoRunner.init(
        std.testing.allocator,
        try Program.initDefault(std.testing.allocator, true),
        "plain",
        ArrayList(MaybeRelocatable).init(std.testing.allocator),
        try CairoVM.init(
            std.testing.allocator,
            .{},
        ),
        false,
    );
    // Defer the deinitialization of the CairoRunner to ensure cleanup.
    defer cairo_runner.deinit(std.testing.allocator);

    // Append an OutputBuiltinRunner to the CairoRunner's list of built-in runners.
    try cairo_runner.vm.builtin_runners.append(.{ .Output = OutputBuiltinRunner.initDefault(std.testing.allocator) });

    // Add six additional segments to the CairoRunner's virtual machine.
    inline for (0..6) |_| {
        _ = try cairo_runner.vm.segments.addSegment();
    }

    // Initialize the segments for the CairoRunner with a provided base address (Relocatable).
    try cairo_runner.initSegments(Relocatable.init(5, 9));

    // Expect that the program base is initialized correctly.
    try expectEqual(
        Relocatable.init(5, 9),
        cairo_runner.program_base,
    );
    // Expect that the execution base is initialized correctly.
    try expectEqual(
        Relocatable.init(6, 0),
        cairo_runner.execution_base,
    );
    // Expect that the name of the first built-in runner is "output_builtin".
    try expect(std.mem.eql(
        u8,
        cairo_runner.vm.builtin_runners.items[0].name(),
        "output_builtin",
    ));
    // Expect that the base address of the first built-in runner is 7.
    try expectEqual(
        @as(usize, 7),
        cairo_runner.vm.builtin_runners.items[0].base(),
    );
    // Expect that the total number of segments in the virtual machine is 8.
    try expectEqual(
        @as(usize, 8),
        cairo_runner.vm.segments.numSegments(),
    );
}

test "CairoRunner: initSegments should initialize the segments properly with no base" {
    // Initialize a CairoRunner with an empty program, "plain" layout, and instructions.
    var cairo_runner = try CairoRunner.init(
        std.testing.allocator,
        try Program.initDefault(std.testing.allocator, true),
        "plain",
        ArrayList(MaybeRelocatable).init(std.testing.allocator),
        try CairoVM.init(
            std.testing.allocator,
            .{},
        ),
        false,
    );
    // Defer the deinitialization of the CairoRunner to ensure cleanup.
    defer cairo_runner.deinit(std.testing.allocator);

    // Append an OutputBuiltinRunner to the CairoRunner's list of built-in runners.
    try cairo_runner.vm.builtin_runners.append(.{ .Output = OutputBuiltinRunner.initDefault(std.testing.allocator) });

    // Initialize the segments for the CairoRunner with no provided base address (null).
    try cairo_runner.initSegments(null);

    // Expect that the program base is initialized correctly to (0, 0).
    try expectEqual(
        Relocatable{},
        cairo_runner.program_base,
    );
    // Expect that the execution base is initialized correctly to (1, 0).
    try expectEqual(
        Relocatable.init(1, 0),
        cairo_runner.execution_base,
    );
    // Expect that the name of the first built-in runner is "output_builtin".
    try expect(std.mem.eql(
        u8,
        cairo_runner.vm.builtin_runners.items[0].name(),
        "output_builtin",
    ));
    // Expect that the base address of the first built-in runner is 2.
    try expectEqual(
        @as(usize, 2),
        cairo_runner.vm.builtin_runners.items[0].base(),
    );
    // Expect that the total number of segments in the virtual machine is 3.
    try expectEqual(
        @as(usize, 3),
        cairo_runner.vm.segments.numSegments(),
    );
}

test "CairoRunner: getPermRangeCheckLimits with no builtin" {
    // Initialize a CairoRunner with an empty program, "plain" layout, and instructions.
    var cairo_runner = try CairoRunner.init(
        std.testing.allocator,
        try Program.initDefault(std.testing.allocator, true),
        "plain",
        ArrayList(MaybeRelocatable).init(std.testing.allocator),
        try CairoVM.init(
            std.testing.allocator,
            .{},
        ),
        false,
    );

    // Defer the deinitialization of the CairoRunner to ensure cleanup.
    defer cairo_runner.deinit(std.testing.allocator);

    // Set up memory for the CairoRunner with a single memory cell.
    try cairo_runner.vm.segments.memory.setUpMemory(
        std.testing.allocator,
        .{
            .{ .{ 0, 0 }, .{140739638165522} },
            .{ .{ 0, 1 }, .{211104085050912} },
            .{ .{ 0, 2 }, .{158327526917968} },
        },
    );

    // Create an ArrayList to hold the segment.
    var segment_1 = std.ArrayListUnmanaged(?MemoryCell){};

    // Append the MemoryCell to the segment N times.
    try segment_1.appendNTimes(
        std.testing.allocator,
        MemoryCell.init(MaybeRelocatable.fromSegment(0, 0)),
        128 * 1024,
    );

    // Append the segment to the memory data.
    try cairo_runner.vm.segments.memory.data.append(segment_1);

    // Defer the deinitialization of memory data to ensure cleanup.
    defer cairo_runner.vm.segments.memory.deinitData(std.testing.allocator);

    // Assign range limits to the CairoRunner instance.
    cairo_runner.vm.rc_limits = .{ 32768, 32803 };

    // Invoke the `getPermRangeCheckLimits` function and expect the result to match the expected tuple.
    try expectEqual(
        @as(?std.meta.Tuple(&.{ isize, isize }), .{ 32768, 32803 }),
        try cairo_runner.getPermRangeCheckLimits(std.testing.allocator),
    );
}

test "CairoRunner: getPermRangeCheckLimits with range check builtin" {
    // Initialize a CairoRunner with an empty program, "plain" layout, and instructions.
    var cairo_runner = try CairoRunner.init(
        std.testing.allocator,
        try Program.initDefault(std.testing.allocator, true),
        "plain",
        ArrayList(MaybeRelocatable).init(std.testing.allocator),
        try CairoVM.init(
            std.testing.allocator,
            .{},
        ),
        false,
    );

    // Defer the deinitialization of the CairoRunner to ensure cleanup.
    defer cairo_runner.deinit(std.testing.allocator);

    // Set up memory for the CairoRunner with a single memory cell.
    try cairo_runner.vm.segments.memory.setUpMemory(
        std.testing.allocator,
        .{.{ .{ 0, 0 }, .{141834852500784} }},
    );
    defer cairo_runner.vm.segments.memory.deinitData(std.testing.allocator);

    // Add a range check builtin runner with specific parameters.
    try cairo_runner.vm.builtin_runners.append(.{ .RangeCheck = RangeCheckBuiltinRunner.init(12, 5, true) });

    // Invoke the `getPermRangeCheckLimits` function and expect the result to match the expected tuple.
    try expectEqual(
        @as(?std.meta.Tuple(&.{ isize, isize }), .{ 0, 33023 }),
        try cairo_runner.getPermRangeCheckLimits(std.testing.allocator),
    );
}

test "CairoRunner: getPermRangeCheckLimits with null range limit" {
    // Initialize a CairoRunner with an empty program, "plain" layout, and instructions.
    var cairo_runner = try CairoRunner.init(
        std.testing.allocator,
        try Program.initDefault(std.testing.allocator, true),
        "plain",
        ArrayList(MaybeRelocatable).init(std.testing.allocator),
        try CairoVM.init(
            std.testing.allocator,
            .{},
        ),
        false,
    );

    // Defer the deinitialization of the CairoRunner to ensure cleanup.
    defer cairo_runner.deinit(std.testing.allocator);

    // Invoke the `getPermRangeCheckLimits` function and expect the result to be null.
    try expectEqual(
        null,
        try cairo_runner.getPermRangeCheckLimits(std.testing.allocator),
    );
}

<<<<<<< HEAD
test "CairoRunner: get constants" {
    // Initialize a default program with built-ins enabled using the testing allocator.
    var program = try Program.initDefault(std.testing.allocator, true);

    // Add constants to the program.
    try program.constants.put("MAX", Felt252.fromInt(u64, 300));
    try program.constants.put("MIN", Felt252.fromInt(u64, 20));

    // Initialize a CairoRunner with an empty program, "plain" layout, and empty instructions list.
    // Also initialize a CairoVM with an empty trace context.
=======
test "CairoRunner: initBuiltins missing builtins allow missing" {
    var program = try Program.initDefault(std.testing.allocator, true);
    try program.builtins.appendSlice(&.{ .output, .ecdsa });
    // Initialize a CairoRunner with an empty program, "plain" layout, and instructions.
    var cairo_runner = try CairoRunner.init(
        std.testing.allocator,
        program,
        "plain",
        ArrayList(MaybeRelocatable).init(std.testing.allocator),
        try CairoVM.init(
            std.testing.allocator,
            .{},
        ),
        false,
    );

    // Defer the deinitialization of the CairoRunner to ensure cleanup.
    defer cairo_runner.deinit(std.testing.allocator);

    try cairo_runner.initBuiltins(true);
}

test "CairoRunner: initBuiltins missing builtins no allow missing" {
    var program = try Program.initDefault(std.testing.allocator, true);
    try program.builtins.appendSlice(&.{ .output, .ecdsa });
    // Initialize a CairoRunner with an empty program, "plain" layout, and instructions.
>>>>>>> c3837902
    var cairo_runner = try CairoRunner.init(
        std.testing.allocator,
        program,
        "plain",
        ArrayList(MaybeRelocatable).init(std.testing.allocator),
        try CairoVM.init(
            std.testing.allocator,
            .{},
        ),
        false,
    );

<<<<<<< HEAD
    // Defer the deinitialization of the CairoRunner object to ensure cleanup after the test.
    defer cairo_runner.deinit(std.testing.allocator);

    // Retrieve the constants from the CairoRunner.
    const runner_program_constants = cairo_runner.getConstants();

    // Ensure that the count of constants retrieved matches the expected count (2).
    try expectEqual(@as(usize, 2), runner_program_constants.count());

    // Ensure that the constant value associated with the key "MAX" matches the expected value (300).
    try expectEqual(Felt252.fromInt(u64, 300), runner_program_constants.get("MAX").?);

    // Ensure that the constant value associated with the key "MIN" matches the expected value (20).
    try expectEqual(Felt252.fromInt(u64, 20), runner_program_constants.get("MIN").?);
=======
    // Defer the deinitialization of the CairoRunner to ensure cleanup.
    defer cairo_runner.deinit(std.testing.allocator);

    try std.testing.expectError(RunnerError.NoBuiltinForInstance, cairo_runner.initBuiltins(false));
}

test "CairoRunner: initBuiltins with disordered builtins" {
    var program = try Program.initDefault(std.testing.allocator, true);
    try program.builtins.appendSlice(&.{ .range_check, .output });
    // Initialize a CairoRunner with an empty program, "plain" layout, and instructions.
    var cairo_runner = try CairoRunner.init(
        std.testing.allocator,
        program,
        "plain",
        ArrayList(MaybeRelocatable).init(std.testing.allocator),
        try CairoVM.init(
            std.testing.allocator,
            .{},
        ),
        false,
    );

    // Defer the deinitialization of the CairoRunner to ensure cleanup.
    defer cairo_runner.deinit(std.testing.allocator);

    try std.testing.expectError(RunnerError.DisorderedBuiltins, cairo_runner.initBuiltins(false));
}

test "CairoRunner: initBuiltins all builtins and maintain order" {
    var program = try Program.initDefault(std.testing.allocator, true);
    try program.builtins.appendSlice(&.{
        .output,
        .pedersen,
        .range_check,
        .ecdsa,
        .bitwise,
        .ec_op,
        .keccak,
        .poseidon,
    });
    // Initialize a CairoRunner with an empty program, "plain" layout, and instructions.
    var cairo_runner = try CairoRunner.init(
        std.testing.allocator,
        program,
        "all_cairo",
        ArrayList(MaybeRelocatable).init(std.testing.allocator),
        try CairoVM.init(
            std.testing.allocator,
            .{},
        ),
        false,
    );

    // Defer the deinitialization of the CairoRunner to ensure cleanup.
    defer cairo_runner.deinit(std.testing.allocator);

    try cairo_runner.initBuiltins(false);

    const given_runners = cairo_runner.vm.getBuiltinRunners().items;

    try std.testing.expectEqual(given_runners[0].name(), builtin_runner_import.OUTPUT_BUILTIN_NAME);
    try std.testing.expectEqual(given_runners[1].name(), builtin_runner_import.HASH_BUILTIN_NAME);
    try std.testing.expectEqual(given_runners[2].name(), builtin_runner_import.RANGE_CHECK_BUILTIN_NAME);
    try std.testing.expectEqual(given_runners[3].name(), builtin_runner_import.SIGNATURE_BUILTIN_NAME);
    try std.testing.expectEqual(given_runners[4].name(), builtin_runner_import.BITWISE_BUILTIN_NAME);
    try std.testing.expectEqual(given_runners[5].name(), builtin_runner_import.EC_OP_BUILTIN_NAME);
    try std.testing.expectEqual(given_runners[6].name(), builtin_runner_import.KECCAK_BUILTIN_NAME);
    try std.testing.expectEqual(given_runners[7].name(), builtin_runner_import.POSEIDON_BUILTIN_NAME);
>>>>>>> c3837902
}<|MERGE_RESOLUTION|>--- conflicted
+++ resolved
@@ -1378,7 +1378,7 @@
     );
 }
 
-<<<<<<< HEAD
+
 test "CairoRunner: get constants" {
     // Initialize a default program with built-ins enabled using the testing allocator.
     var program = try Program.initDefault(std.testing.allocator, true);
@@ -1389,7 +1389,7 @@
 
     // Initialize a CairoRunner with an empty program, "plain" layout, and empty instructions list.
     // Also initialize a CairoVM with an empty trace context.
-=======
+
 test "CairoRunner: initBuiltins missing builtins allow missing" {
     var program = try Program.initDefault(std.testing.allocator, true);
     try program.builtins.appendSlice(&.{ .output, .ecdsa });
@@ -1416,7 +1416,6 @@
     var program = try Program.initDefault(std.testing.allocator, true);
     try program.builtins.appendSlice(&.{ .output, .ecdsa });
     // Initialize a CairoRunner with an empty program, "plain" layout, and instructions.
->>>>>>> c3837902
     var cairo_runner = try CairoRunner.init(
         std.testing.allocator,
         program,
@@ -1429,7 +1428,6 @@
         false,
     );
 
-<<<<<<< HEAD
     // Defer the deinitialization of the CairoRunner object to ensure cleanup after the test.
     defer cairo_runner.deinit(std.testing.allocator);
 
@@ -1444,9 +1442,6 @@
 
     // Ensure that the constant value associated with the key "MIN" matches the expected value (20).
     try expectEqual(Felt252.fromInt(u64, 20), runner_program_constants.get("MIN").?);
-=======
-    // Defer the deinitialization of the CairoRunner to ensure cleanup.
-    defer cairo_runner.deinit(std.testing.allocator);
 
     try std.testing.expectError(RunnerError.NoBuiltinForInstance, cairo_runner.initBuiltins(false));
 }
@@ -1513,5 +1508,4 @@
     try std.testing.expectEqual(given_runners[5].name(), builtin_runner_import.EC_OP_BUILTIN_NAME);
     try std.testing.expectEqual(given_runners[6].name(), builtin_runner_import.KECCAK_BUILTIN_NAME);
     try std.testing.expectEqual(given_runners[7].name(), builtin_runner_import.POSEIDON_BUILTIN_NAME);
->>>>>>> c3837902
 }
// Core imports.
const std = @import("std");
const Allocator = std.mem.Allocator;
const expect = std.testing.expect;
const expectEqual = std.testing.expectEqual;
const expectEqualSlices = std.testing.expectEqualSlices;
const expectError = std.testing.expectError;

const Tuple = std.meta.Tuple;

// Local imports.
const Memory = @import("memory.zig").Memory;
const memoryFile = @import("memory.zig");
const MemoryCell = @import("memory.zig").MemoryCell;
const relocatable = @import("relocatable.zig");
const Relocatable = @import("relocatable.zig").Relocatable;
const MaybeRelocatable = @import("relocatable.zig").MaybeRelocatable;
const Felt252 = @import("../../math/fields/starknet.zig").Felt252;
const MemoryError = @import("../error.zig").MemoryError;
const MathError = @import("../error.zig").MathError;

// MemorySegmentManager manages the list of memory segments.
// Also holds metadata useful for the relocation process of
// the memory at the end of the VM run.
pub const MemorySegmentManager = struct {
    const Self = @This();

    // ************************************************************
    // *                        FIELDS                            *
    // ************************************************************
    /// The allocator used to allocate the memory.
    allocator: Allocator,
    // The size of the used segments.
    segment_used_sizes: std.ArrayHashMap(
        i64,
        u32,
        std.array_hash_map.AutoContext(i64),
        false,
    ),
    // The size of the segments.
    segment_sizes: std.HashMap(
        u32,
        u32,
        std.hash_map.AutoContext(u32),
        std.hash_map.default_max_load_percentage,
    ),
    // The memory.
    memory: *Memory,
    // The public memory offsets.
    // A map from segment index to a list of pairs (offset, page_id) that constitute the
    // public memory. Note that the offset is absolute (not based on the page_id).
    public_memory_offsets: std.HashMap(
        usize,
        std.ArrayList(Tuple(&.{ usize, usize })),
        std.hash_map.AutoContext(usize),
        std.hash_map.default_max_load_percentage,
    ),

    // ************************************************************
    // *             MEMORY ALLOCATION AND DEALLOCATION           *
    // ************************************************************

    // Creates a new MemorySegmentManager.
    // # Arguments
    // * `allocator` - The allocator to use for the HashMaps.
    // # Returns
    // A new MemorySegmentManager.
    pub fn init(allocator: Allocator) !*Self {
        // Create the pointer to the MemorySegmentManager.
        const segment_manager = try allocator.create(Self);
        errdefer allocator.destroy(segment_manager);

        const memory = try Memory.init(allocator);
        errdefer memory.deinit();

        // Initialize the values of the MemorySegmentManager struct.
        segment_manager.* = .{
            .allocator = allocator,
            .segment_used_sizes = std.AutoArrayHashMap(
                i64,
                u32,
            ).init(allocator),
            .segment_sizes = std.AutoHashMap(
                u32,
                u32,
            ).init(allocator),
            // Initialize the memory pointer.
            .memory = memory,
            .public_memory_offsets = std.AutoHashMap(
                usize,
                std.ArrayList(Tuple(&.{ usize, usize })),
            ).init(allocator),
        };
        // Return the pointer to the MemorySegmentManager.
        return segment_manager;
    }

    // Safe deallocation of the memory.
    pub fn deinit(self: *Self) void {
        // Clear the hash maps
        self.segment_used_sizes.deinit();
        self.segment_sizes.deinit();
        self.public_memory_offsets.deinit();
        // Deallocate the memory.
        self.memory.deinit();
        // Deallocate self.
        self.allocator.destroy(self);
    }

    // ************************************************************
    // *                        METHODS                           *
    // ************************************************************

    // Adds a memory segment and returns the first address of the new segment.
    pub fn addSegment(self: *Self) !Relocatable {
        // Create the relocatable address for the new segment.
        const relocatable_address = Relocatable{
            .segment_index = self.memory.num_segments,
            .offset = 0,
        };

        // Increment the number of segments.
        self.memory.num_segments += 1;
        try self.memory.data.append(std.ArrayListUnmanaged(?MemoryCell){});

        return relocatable_address;
    }

    // Adds a temporary memory segment and returns the first address of the new segment.
    pub fn addTempSegment(self: *Self) !Relocatable {
        // Increment the number of temporary segments.
        self.memory.num_temp_segments += 1;

        // Create the relocatable address for the new segment.
        const relocatable_address = Relocatable{
            .segment_index = -@as(i64, @intCast(self.memory.num_temp_segments)),
            .offset = 0,
        };
        try self.memory.temp_data.append(std.ArrayListUnmanaged(?MemoryCell){});

        return relocatable_address;
    }

    /// Retrieves the size of a memory segment by its index if available, else returns null.
    ///
    /// # Parameters
    /// - `index` (u32): The index of the memory segment.
    ///
    /// # Returns
    /// A `u32` representing the size of the segment or null if not computed.
    pub fn getSegmentUsedSize(self: *Self, index: u32) ?u32 {
        return self.segment_used_sizes.get(index) orelse null;
    }

    /// Retrieves the number of memory segments.
    ///
    /// # Returns
    ///
    /// The number of memory segments as a `usize`.
    pub fn numSegments(self: *Self) usize {
        return self.memory.data.items.len;
    }

    /// Retrieves the number of temporary memory segments.
    ///
    /// # Returns
    ///
    /// The number of temporary memory segments as a `usize`.
    pub fn numTempSegments(self: *Self) usize {
        return self.memory.temp_data.items.len;
    }

    /// Computes and returns the effective size of memory segments.
    ///
    /// This function iterates through memory segments, calculates their effective sizes, and
    /// updates the segment sizes map accordingly.
    ///
    /// # Returns
    ///
    /// An `AutoArrayHashMap` representing the computed effective sizes of memory segments.
    pub fn computeEffectiveSize(self: *Self, allow_tmp_segments: bool) !std.AutoArrayHashMap(i64, u32) {
        if (self.segment_used_sizes.count() != 0) {
            return self.segment_used_sizes;
        }

        // TODO: Check if memory is frozen. At the time of writting this function memory cannot be frozen so we cannot check if it frozen.

        for (self.memory.data.items, 0..) |segment, i| {
            try self.segment_used_sizes.put(
                @intCast(i),
                @intCast(segment.items.len),
            );
        }

        if (allow_tmp_segments) {
            for (self.memory.temp_data.items, 0..) |segment, i| {
                const key: i64 = @intCast(i);

                try self.segment_used_sizes.put(
                    -(key + 1),
                    @intCast(segment.items.len),
                );
            }
        }
        return self.segment_used_sizes;
    }

    /// Retrieves the size of a memory segment by its index if available, else computes it.
    ///
    /// This function attempts to retrieve the size of a memory segment by its index. If the size
    /// is not available in the segment sizes map, it calculates the effective size and returns it.
    ///
    /// # Parameters
    ///
    /// - `index` (u32): The index of the memory segment.
    ///
    /// # Returns
    ///
    /// A `u32` representing the size of the segment or a computed effective size if not available.
    pub fn getSegmentSize(self: *Self, index: u32) ?u32 {
        return self.segment_sizes.get(index) orelse self.getSegmentUsedSize(index);
    }

    /// Checks if a memory value is valid within the MemorySegmentManager.
    ///
    /// This function validates whether a given memory value is within the bounds
    /// of the memory segments managed by the MemorySegmentManager.
    ///
    /// # Parameters
    ///
    /// - `value` (*MaybeRelocatable): The memory value to validate.
    ///
    /// # Returns
    ///
    /// A boolean value indicating the validity of the memory value.
    pub fn isValidMemoryValue(self: *Self, value: *MaybeRelocatable) bool {
        return switch (value.*) {
            .felt => true,
            .relocatable => |item| @as(
                usize,
                @intCast(item.segment_index),
            ) < self.segment_used_sizes.count(),
        };
    }

    // loadData loads data into the memory managed by MemorySegmentManager.
    //
    // This function iterates through the provided data in reverse order,
    // writing it into memory starting from the given `ptr` address.
    // It uses the allocator to set memory values and handles potential MemoryError.Math exceptions.
    //
    // # Parameters
    // - `allocator` (Allocator): The allocator for memory operations.
    // - `ptr` (Relocatable): The starting address in memory to write the data.
    // - `data` (*std.ArrayList(MaybeRelocatable)): The data to be loaded into memory.
    //
    // # Returns
    // A `Relocatable` representing the first address after the loaded data in memory.
    //
    // # Errors
    // - Returns a MemoryError.Math if there's an issue with memory arithmetic during loading.
    pub fn loadData(
        self: *Self,
        allocator: Allocator,
        ptr: Relocatable,
        data: *std.ArrayList(MaybeRelocatable),
    ) !Relocatable {
        var idx = data.items.len;
        while (idx > 0) : (idx -= 1) {
            const i = idx - 1;
            try self.memory.set(
                allocator,
                try ptr.addUint(@intCast(i)),
                data.items[i],
            );
        }
        return ptr.addUint(data.items.len) catch MemoryError.Math;
    }

    /// Records details for a specified segment, facilitating relocation:
    /// - `segment_index`: The index of the segment to finalize.
    /// - `size`: The size of the segment for `relocate_segments`.
    /// - `public_memory`: A list of offsets for memory cells considered public memory.
    ///
    /// If a size is provided, it's set for relocation. If `public_memory` is not supplied,
    /// a default list is generated internally.
    ///
    /// Returns `MathError.ValueTooLarge` if the size exceeds the maximum supported value.
    pub fn finalize(
        self: *Self,
        segment_index: usize,
        size: ?usize,
        public_memory: ?std.ArrayList(Tuple(&.{ usize, usize })),
    ) !void {
        if (size) |s| {
            if (s > std.math.maxInt(u32)) return MathError.ValueTooLarge;
            try self.segment_sizes.put(
                @intCast(segment_index),
                @intCast(s),
            );
        }
        try self.public_memory_offsets.put(
            segment_index,
            if (public_memory) |p|
                p
            else blk: {
                var default = std.ArrayList(Tuple(&.{ usize, usize })).init(self.allocator);
                defer default.deinit();
                break :blk default;
            },
        );
    }

    /// Retrieves addresses of memory cells in the public memory based on segment offsets.
    ///
    /// Retrieves a list of addresses constituting the public memory using `segment_offsets`
    /// (resulting from `self.relocate_segments()`). If `self.relocate_segments()` is not yet
    /// implemented, this function returns an empty list.
    ///
    /// Returns a list of memory cell addresses that comprise the public memory.
    /// Throws `MemoryError.MalformedPublicMemory` if `segment_offsets` are incomplete.
    pub fn getPublicMemoryAddresses(
        self: *Self,
        segment_offsets: *const std.ArrayList(usize),
    ) !std.ArrayList(Tuple(&.{ usize, usize })) {
        // Initialize a list to store the resulting public memory addresses
        var public_memory_addresses = std.ArrayList(Tuple(&.{ usize, usize })).init(self.allocator);
        // Ensure that the list has enough capacity to accommodate the addresses
        try public_memory_addresses.ensureTotalCapacity(self.numSegments());
        // Defer deallocation of the list to handle potential errors
        errdefer public_memory_addresses.deinit();

        // Check if the provided segment offsets are incomplete
        if (segment_offsets.items.len < self.numSegments()) return MemoryError.MalformedPublicMemory;

        // Iterate through each segment to compute memory addresses
        for (0..self.numSegments()) |segment_index| {
            // Retrieve the starting offset of the current segment
            const segment_start = segment_offsets.items[segment_index];
            // Check if public memory offsets are available for the current segment
            if (self.public_memory_offsets.get(segment_index)) |pm| {
                // Iterate through public memory offsets for the current segment
                for (pm.items) |offset_tuple| {
                    // Calculate the absolute memory address by adding the offset to the segment start
                    try public_memory_addresses.append(.{
                        segment_start + offset_tuple[0],
                        offset_tuple[1],
                    });
                }
            }
        }
        // Return the list of public memory addresses
        return public_memory_addresses;
    }
};

// Utility function to help set up memory segments
//
// # Arguments
// - `segment_manager` - MemorySegmentManger to be passed in
// - `vals` - complile time structure with heterogenous types
pub fn segmentsUtil(segment_manager: *MemorySegmentManager, allocator: Allocator, comptime vals: anytype) !void {
    try memoryFile.setUpMemory(segment_manager.memory, allocator, vals);
}

// ************************************************************
// *                         TESTS                            *
// ************************************************************

test "memory segment manager" {
    // Initialize an allocator.
    const allocator = std.testing.allocator;

    // Initialize a memory segment manager.
    var memory_segment_manager = try MemorySegmentManager.init(allocator);
    defer memory_segment_manager.deinit();

    //Allocate a memory segment.
    const relocatable_address_1 = try memory_segment_manager.addSegment();

    // Check that the memory segment manager has one segment.
    try expect(memory_segment_manager.memory.num_segments == 1);

    //Allocate a temporary memory segment.
    const relocatable_address_2 = try memory_segment_manager.addTempSegment();

    try expect(memory_segment_manager.memory.num_temp_segments == 1);

    // Check if the relocatable address is correct.
    try expectEqual(
        Relocatable{
            .segment_index = 0,
            .offset = 0,
        },
        relocatable_address_1,
    );

    try expectEqual(
        Relocatable{
            .segment_index = -1,
            .offset = 0,
        },
        relocatable_address_2,
    );

    // Allocate another memory segment.
    const relocatable_address_3 = try memory_segment_manager.addSegment();

    // Allocate another temporary memory segment.
    const relocatable_address_4 = try memory_segment_manager.addTempSegment();

    // Check that the memory segment manager has two segments.
    try expect(memory_segment_manager.memory.num_segments == 2);
    // Check that the memory segment manager has two temporary segments.
    try expect(memory_segment_manager.memory.num_temp_segments == 2);

    // Check if the relocatable address is correct.
    try expectEqual(
        Relocatable{
            .segment_index = 1,
            .offset = 0,
        },
        relocatable_address_3,
    );
    try expectEqual(
        Relocatable{
            .segment_index = -2,
            .offset = 0,
        },
        relocatable_address_4,
    );
}

test "set get integer value in segment memory" {
    // ************************************************************
    // *                 SETUP TEST CONTEXT                       *
    // ************************************************************
    // Initialize an allocator.
    const allocator = std.testing.allocator;

    // Initialize a memory segment manager.
    var memory_segment_manager = try MemorySegmentManager.init(allocator);
    defer memory_segment_manager.deinit();

    // ************************************************************
    // *                      TEST BODY                           *
    // ************************************************************

    const address_1 = Relocatable.init(
        0,
        0,
    );
    const address_2 = Relocatable.init(
        -1,
        0,
    );
    const value_1 = MaybeRelocatable.fromFelt(Felt252.fromInteger(42));

    const value_2 = MaybeRelocatable.fromFelt(Felt252.fromInteger(84));

    try memoryFile.setUpMemory(
        memory_segment_manager.memory,
        std.testing.allocator,
        .{
            .{ .{ 0, 0 }, .{42} },
            .{ .{ -1, 0 }, .{84} },
        },
    );
    defer memory_segment_manager.memory.deinitData(std.testing.allocator);

    // ************************************************************
    // *                      TEST CHECKS                         *
    // ************************************************************
    const actual_value_1 = memory_segment_manager.memory.get(address_1);
    const expected_value_1 = value_1;
    const actual_value_2 = memory_segment_manager.memory.get(address_2);
    const expected_value_2 = value_2;

    try expect(expected_value_1.eq(actual_value_1.?));
    try expect(expected_value_2.eq(actual_value_2.?));
}

test "MemorySegmentManager: getSegmentUsedSize should return the size of a memory segment by its index if available" {
    var memory_segment_manager = try MemorySegmentManager.init(std.testing.allocator);
    defer memory_segment_manager.deinit();
    try memory_segment_manager.segment_used_sizes.put(10, 4);
    try expectEqual(
        @as(u32, @intCast(4)),
        memory_segment_manager.getSegmentUsedSize(10).?,
    );
}

test "MemorySegmentManager: getSegmentUsedSize should return null if index not available" {
    var memory_segment_manager = try MemorySegmentManager.init(std.testing.allocator);
    defer memory_segment_manager.deinit();
    try expectEqual(
        @as(?u32, null),
        memory_segment_manager.getSegmentUsedSize(10),
    );
}

test "MemorySegmentManager: numSegments should return the number of segments in the real memory" {
    var memory_segment_manager = try MemorySegmentManager.init(std.testing.allocator);
    defer memory_segment_manager.deinit();

    try memoryFile.setUpMemory(
        memory_segment_manager.memory,
        std.testing.allocator,
        .{
            .{ .{ 0, 1 }, .{10} },
            .{ .{ 1, 1 }, .{10} },
        },
    );
    defer memory_segment_manager.memory.deinitData(std.testing.allocator);

    try expectEqual(
        @as(usize, 2),
        memory_segment_manager.numSegments(),
    );
}

test "MemorySegmentManager: numSegments should return the number of segments in the temporary memory" {
    var memory_segment_manager = try MemorySegmentManager.init(std.testing.allocator);
    defer memory_segment_manager.deinit();

    try memoryFile.setUpMemory(
        memory_segment_manager.memory,
        std.testing.allocator,
        .{
            .{ .{ -1, 1 }, .{10} },
            .{ .{ -2, 1 }, .{10} },
        },
    );
    defer memory_segment_manager.memory.deinitData(std.testing.allocator);

    try expectEqual(
        @as(usize, 2),
        memory_segment_manager.numTempSegments(),
    );
}

test "MemorySegmentManager: computeEffectiveSize for one segment memory" {
    var memory_segment_manager = try MemorySegmentManager.init(std.testing.allocator);
    defer memory_segment_manager.deinit();

    try memoryFile.setUpMemory(
        memory_segment_manager.memory,
        std.testing.allocator,
        .{
            .{ .{ 0, 0 }, .{1} },
            .{ .{ 0, 1 }, .{1} },
            .{ .{ 0, 2 }, .{1} },
        },
    );
    defer memory_segment_manager.memory.deinitData(std.testing.allocator);

    var actual = try memory_segment_manager.computeEffectiveSize(false);

    try expectEqual(@as(usize, 1), actual.count());
    try expectEqual(@as(u32, 3), actual.get(0).?);
}

test "MemorySegmentManager: computeEffectiveSize for one segment memory with gap" {
    var memory_segment_manager = try MemorySegmentManager.init(std.testing.allocator);
    defer memory_segment_manager.deinit();

    try memoryFile.setUpMemory(
        memory_segment_manager.memory,
        std.testing.allocator,
        .{.{ .{ 0, 6 }, .{1} }},
    );
    defer memory_segment_manager.memory.deinitData(std.testing.allocator);

    var actual = try memory_segment_manager.computeEffectiveSize(false);

    try expectEqual(@as(usize, 1), actual.count());
    try expectEqual(@as(u32, 7), actual.get(0).?);
}

test "MemorySegmentManager: computeEffectiveSize for one segment memory with gaps" {
    var memory_segment_manager = try MemorySegmentManager.init(std.testing.allocator);
    defer memory_segment_manager.deinit();

    try memoryFile.setUpMemory(
        memory_segment_manager.memory,
        std.testing.allocator,
        .{
            .{ .{ 0, 3 }, .{1} },
            .{ .{ 0, 4 }, .{1} },
            .{ .{ 0, 7 }, .{1} },
            .{ .{ 0, 9 }, .{1} },
        },
    );
    defer memory_segment_manager.memory.deinitData(std.testing.allocator);

    var actual = try memory_segment_manager.computeEffectiveSize(false);

    try expectEqual(@as(usize, 1), actual.count());
    try expectEqual(@as(u32, 10), actual.get(0).?);
}

test "MemorySegmentManager: computeEffectiveSize for three segment memory" {
    var memory_segment_manager = try MemorySegmentManager.init(std.testing.allocator);
    defer memory_segment_manager.deinit();

    try memoryFile.setUpMemory(
        memory_segment_manager.memory,
        std.testing.allocator,
        .{
            .{ .{ 0, 0 }, .{1} },
            .{ .{ 0, 1 }, .{1} },
            .{ .{ 0, 2 }, .{1} },
            .{ .{ 1, 0 }, .{1} },
            .{ .{ 1, 1 }, .{1} },
            .{ .{ 1, 2 }, .{1} },
            .{ .{ 2, 0 }, .{1} },
            .{ .{ 2, 1 }, .{1} },
            .{ .{ 2, 2 }, .{1} },
        },
    );
    defer memory_segment_manager.memory.deinitData(std.testing.allocator);

    var actual = try memory_segment_manager.computeEffectiveSize(false);

    try expectEqual(@as(usize, 3), actual.count());
    try expectEqual(@as(u32, 3), actual.get(0).?);
    try expectEqual(@as(u32, 3), actual.get(1).?);
    try expectEqual(@as(u32, 3), actual.get(2).?);
}

test "MemorySegmentManager: computeEffectiveSize for three segment memory with gaps" {
    var memory_segment_manager = try MemorySegmentManager.init(std.testing.allocator);
    defer memory_segment_manager.deinit();

    try memoryFile.setUpMemory(
        memory_segment_manager.memory,
        std.testing.allocator,
        .{
            .{ .{ 0, 2 }, .{1} },
            .{ .{ 0, 5 }, .{1} },
            .{ .{ 0, 7 }, .{1} },

            .{ .{ 1, 1 }, .{1} },

            .{ .{ 2, 2 }, .{1} },
            .{ .{ 2, 4 }, .{1} },
            .{ .{ 2, 7 }, .{1} },
        },
    );
    defer memory_segment_manager.memory.deinitData(std.testing.allocator);

    var actual = try memory_segment_manager.computeEffectiveSize(false);

    try expectEqual(@as(usize, 3), actual.count());
    try expectEqual(@as(u32, 8), actual.get(0).?);
    try expectEqual(@as(u32, 2), actual.get(1).?);
    try expectEqual(@as(u32, 8), actual.get(2).?);
}

test "MemorySegmentManager: computeEffectiveSize (with temp segments) for one segment memory" {
    var memory_segment_manager = try MemorySegmentManager.init(std.testing.allocator);
    defer memory_segment_manager.deinit();

    try memoryFile.setUpMemory(
        memory_segment_manager.memory,
        std.testing.allocator,
        .{
            .{ .{ -1, 0 }, .{1} },
            .{ .{ -1, 1 }, .{1} },
        },
    );
    defer memory_segment_manager.memory.deinitData(std.testing.allocator);

    var actual = try memory_segment_manager.computeEffectiveSize(true);

    try expectEqual(@as(usize, 1), actual.count());
    try expectEqual(@as(u32, 2), actual.get(-1).?);
}

test "MemorySegmentManager: computeEffectiveSize (with temp segments) for one segment memory with gap" {
    var memory_segment_manager = try MemorySegmentManager.init(std.testing.allocator);
    defer memory_segment_manager.deinit();
    _ = try memory_segment_manager.addTempSegment();

    try memoryFile.setUpMemory(
        memory_segment_manager.memory,
        std.testing.allocator,
        .{.{ .{ -1, 6 }, .{1} }},
    );
    defer memory_segment_manager.memory.deinitData(std.testing.allocator);

    var actual = try memory_segment_manager.computeEffectiveSize(true);

    try expectEqual(@as(usize, 1), actual.count());
    try expectEqual(@as(u32, 7), actual.get(-1).?);
}

test "MemorySegmentManager: computeEffectiveSize (with temp segments) for one segment memory with gaps" {
    var memory_segment_manager = try MemorySegmentManager.init(std.testing.allocator);
    defer memory_segment_manager.deinit();

    try memoryFile.setUpMemory(
        memory_segment_manager.memory,
        std.testing.allocator,
        .{
            .{ .{ -1, 3 }, .{1} },
            .{ .{ -1, 4 }, .{1} },
            .{ .{ -1, 7 }, .{1} },
            .{ .{ -1, 9 }, .{1} },
        },
    );
    defer memory_segment_manager.memory.deinitData(std.testing.allocator);

    var actual = try memory_segment_manager.computeEffectiveSize(true);

    try expectEqual(@as(usize, 1), actual.count());
    try expectEqual(@as(u32, 10), actual.get(-1).?);
}

test "MemorySegmentManager: computeEffectiveSize (with temp segments) for three segment memory" {
    var memory_segment_manager = try MemorySegmentManager.init(std.testing.allocator);
    defer memory_segment_manager.deinit();

    try memoryFile.setUpMemory(
        memory_segment_manager.memory,
        std.testing.allocator,
        .{
            .{ .{ -3, 0 }, .{1} },
            .{ .{ -3, 1 }, .{1} },
            .{ .{ -3, 2 }, .{1} },

            .{ .{ -2, 0 }, .{1} },
            .{ .{ -2, 1 }, .{1} },
            .{ .{ -2, 2 }, .{1} },

            .{ .{ -1, 0 }, .{1} },
            .{ .{ -1, 1 }, .{1} },
            .{ .{ -1, 2 }, .{1} },
        },
    );
    defer memory_segment_manager.memory.deinitData(std.testing.allocator);

    var actual = try memory_segment_manager.computeEffectiveSize(true);

    try expectEqual(@as(usize, 3), actual.count());
    try expectEqual(@as(u32, 3), actual.get(-1).?);
    try expectEqual(@as(u32, 3), actual.get(-2).?);
    try expectEqual(@as(u32, 3), actual.get(-3).?);
}

test "MemorySegmentManager: computeEffectiveSize (with temp segments) for three segment memory with gaps" {
    var memory_segment_manager = try MemorySegmentManager.init(std.testing.allocator);
    defer memory_segment_manager.deinit();

    try memoryFile.setUpMemory(
        memory_segment_manager.memory,
        std.testing.allocator,
        .{
            .{ .{ -3, 2 }, .{1} },
            .{ .{ -3, 5 }, .{1} },
            .{ .{ -3, 7 }, .{1} },
            .{ .{ -2, 1 }, .{1} },
            .{ .{ -1, 2 }, .{1} },
            .{ .{ -1, 4 }, .{1} },
            .{ .{ -1, 7 }, .{1} },
        },
    );
    defer memory_segment_manager.memory.deinitData(std.testing.allocator);

    var actual = try memory_segment_manager.computeEffectiveSize(true);

    try expectEqual(@as(usize, 3), actual.count());
    try expectEqual(@as(u32, 8), actual.get(-3).?);
    try expectEqual(@as(u32, 2), actual.get(-2).?);
    try expectEqual(@as(u32, 8), actual.get(-1).?);
}

test "MemorySegmentManager: getSegmentUsedSize after computeEffectiveSize" {
    var memory_segment_manager = try MemorySegmentManager.init(std.testing.allocator);
    defer memory_segment_manager.deinit();

    try memoryFile.setUpMemory(
        memory_segment_manager.memory,
        std.testing.allocator,
        .{
            .{ .{ 0, 2 }, .{1} },
            .{ .{ 0, 5 }, .{1} },
            .{ .{ 0, 7 }, .{1} },

            .{ .{ 1, 1 }, .{1} },

            .{ .{ 2, 2 }, .{1} },
            .{ .{ 2, 4 }, .{1} },
            .{ .{ 2, 7 }, .{1} },
        },
    );
    defer memory_segment_manager.memory.deinitData(std.testing.allocator);

    _ = try memory_segment_manager.computeEffectiveSize(false);

    try expectEqual(@as(usize, 3), memory_segment_manager.segment_used_sizes.count());
    try expectEqual(@as(u32, 8), memory_segment_manager.segment_used_sizes.get(0).?);
    try expectEqual(@as(u32, 2), memory_segment_manager.segment_used_sizes.get(1).?);
    try expectEqual(@as(u32, 8), memory_segment_manager.segment_used_sizes.get(2).?);
}

test "MemorySegmentManager: getSegmentSize should return the size of the segment if contained in segment_sizes" {
    var memory_segment_manager = try MemorySegmentManager.init(std.testing.allocator);
    defer memory_segment_manager.deinit();
    try memory_segment_manager.segment_sizes.put(10, 105);
    try expectEqual(@as(u32, 105), memory_segment_manager.getSegmentSize(10).?);
}

test "MemorySegmentManager: getSegmentSize should return the size of the segment via getSegmentUsedSize if not contained in segment_sizes" {
    var memory_segment_manager = try MemorySegmentManager.init(std.testing.allocator);
    defer memory_segment_manager.deinit();
    try memory_segment_manager.segment_used_sizes.put(3, 6);
    try expectEqual(@as(u32, 6), memory_segment_manager.getSegmentSize(3).?);
}

test "MemorySegmentManager: getSegmentSize should return null if missing segment" {
    var memory_segment_manager = try MemorySegmentManager.init(std.testing.allocator);
    defer memory_segment_manager.deinit();
    try expectEqual(@as(?u32, null), memory_segment_manager.getSegmentSize(3));
}

test "MemorySegmentManager: isValidMemoryValue should return true if Felt" {
    var memory_segment_manager = try MemorySegmentManager.init(std.testing.allocator);
    defer memory_segment_manager.deinit();
    var value: MaybeRelocatable = .{ .felt = Felt252.zero() };
    try expect(memory_segment_manager.isValidMemoryValue(&value));
}

test "MemorySegmentManager: isValidMemoryValue should return false if invalid segment" {
    var memory_segment_manager = try MemorySegmentManager.init(std.testing.allocator);
    defer memory_segment_manager.deinit();
    try memory_segment_manager.segment_used_sizes.put(0, 10);
    var value: MaybeRelocatable = .{ .relocatable = Relocatable.init(1, 1) };
    try expect(!memory_segment_manager.isValidMemoryValue(&value));
}

test "MemorySegmentManager: isValidMemoryValue should return true if valid segment" {
    var memory_segment_manager = try MemorySegmentManager.init(std.testing.allocator);
    defer memory_segment_manager.deinit();
    try memory_segment_manager.segment_used_sizes.put(0, 10);
    var value: MaybeRelocatable = MaybeRelocatable.fromSegment(0, 5);
    try expect(memory_segment_manager.isValidMemoryValue(&value));
}

test "MemorySegmentManager: getSegmentUsedSize should return null if segments not computed" {
    var memory_segment_manager = try MemorySegmentManager.init(std.testing.allocator);
    defer memory_segment_manager.deinit();
    try expectEqual(
        @as(?u32, null),
        memory_segment_manager.getSegmentUsedSize(5),
    );
}

test "MemorySegmentManager: getSegmentUsedSize should return the size of the used segments." {
    var memory_segment_manager = try MemorySegmentManager.init(std.testing.allocator);
    defer memory_segment_manager.deinit();
    try memory_segment_manager.segment_used_sizes.put(5, 4);
    try memory_segment_manager.segment_used_sizes.put(0, 22);
    try expectEqual(
        @as(?u32, 22),
        memory_segment_manager.getSegmentUsedSize(0),
    );
    try expectEqual(
        @as(?u32, 4),
        memory_segment_manager.getSegmentUsedSize(5),
    );
}

test "MemorySegmentManager: segments utility function for testing test" {
    const allocator = std.testing.allocator;

    var memory_segment_manager = try MemorySegmentManager.init(allocator);
    defer memory_segment_manager.deinit();

    try segmentsUtil(
        memory_segment_manager,
        std.testing.allocator,
        .{
            .{ .{ 0, 0 }, .{1} },
            .{ .{ 0, 1 }, .{1} },
            .{ .{ 0, 2 }, .{1} },
        },
    );
    defer memory_segment_manager.memory.deinitData(std.testing.allocator);

    var actual = try memory_segment_manager.computeEffectiveSize(false);

    try expectEqual(@as(usize, 1), actual.count());
    try expectEqual(@as(u32, 3), actual.get(0).?);
}

test "MemorySegmentManager: loadData with empty data" {
    const allocator = std.testing.allocator;

    var memory_segment_manager = try MemorySegmentManager.init(allocator);
    defer memory_segment_manager.deinit();

    var data = std.ArrayList(MaybeRelocatable).init(allocator);
    defer data.deinit();

    try expectEqual(
        Relocatable.init(0, 3),
        try memory_segment_manager.loadData(
            allocator,
            Relocatable.init(0, 3),
            &data,
        ),
    );
}

test "MemorySegmentManager: loadData with one element" {
    const allocator = std.testing.allocator;

    var memory_segment_manager = try MemorySegmentManager.init(allocator);
    defer memory_segment_manager.deinit();

    var data = std.ArrayList(MaybeRelocatable).init(allocator);
    defer data.deinit();
    try data.append(MaybeRelocatable.fromU256(4));

    _ = try memory_segment_manager.addSegment();

    const actual = try memory_segment_manager.loadData(
        allocator,
        Relocatable.init(0, 0),
        &data,
    );
    defer memory_segment_manager.memory.deinitData(std.testing.allocator);

    try expectEqual(Relocatable.init(0, 1), actual);
    try expectEqual(
        MaybeRelocatable.fromU256(4),
        (memory_segment_manager.memory.get(Relocatable.init(0, 0))).?,
    );
}

test "MemorySegmentManager: loadData with three elements" {
    const allocator = std.testing.allocator;

    var memory_segment_manager = try MemorySegmentManager.init(allocator);
    defer memory_segment_manager.deinit();

    var data = std.ArrayList(MaybeRelocatable).init(allocator);
    defer data.deinit();
    try data.append(MaybeRelocatable.fromU256(4));
    try data.append(MaybeRelocatable.fromU256(5));
    try data.append(MaybeRelocatable.fromU256(6));

    _ = try memory_segment_manager.addSegment();

    const actual = try memory_segment_manager.loadData(
        allocator,
        Relocatable.init(0, 0),
        &data,
    );
    defer memory_segment_manager.memory.deinitData(std.testing.allocator);

    try expectEqual(Relocatable.init(0, 3), actual);
    try expectEqual(
        MaybeRelocatable.fromU256(4),
        (memory_segment_manager.memory.get(Relocatable.init(0, 0))).?,
    );
    try expectEqual(
        MaybeRelocatable.fromU256(5),
        (memory_segment_manager.memory.get(Relocatable.init(0, 1))).?,
    );
    try expectEqual(
        MaybeRelocatable.fromU256(6),
        (memory_segment_manager.memory.get(Relocatable.init(0, 2))).?,
    );
}

test "MemorySegmentManager: getPublicMemoryAddresses with correct segment offsets" {
    // Initialize the allocator for testing purposes.
    const allocator = std.testing.allocator;

    // Initialize the MemorySegmentManager and ensure it's properly deallocated at the end.
    var memory_segment_manager = try MemorySegmentManager.init(allocator);
    defer memory_segment_manager.deinit();

    // Add five segments to the memory segment manager.
    for (0..5) |_| {
        _ = try memory_segment_manager.addSegment();
    }

    // Initialize lists to hold public memory offsets.
    var public_memory_offsets = std.ArrayList(?std.ArrayList(Tuple(&.{ usize, usize }))).init(allocator);
    defer public_memory_offsets.deinit();

    // Initialize inner lists to store specific offsets for segments.
    var inner_list_1 = std.ArrayList(Tuple(&.{ usize, usize })).init(allocator);
    defer inner_list_1.deinit();
    try inner_list_1.append(.{ 0, 0 });
    try inner_list_1.append(.{ 1, 1 });

    var inner_list_2 = std.ArrayList(Tuple(&.{ usize, usize })).init(allocator);
    defer inner_list_2.deinit();
    inline for (0..8) |i| {
        try inner_list_2.append(.{ i, 0 });
    }

    var inner_list_5 = std.ArrayList(Tuple(&.{ usize, usize })).init(allocator);
    defer inner_list_5.deinit();
    try inner_list_5.append(.{ 1, 2 });

    // Append inner lists containing offsets to public_memory_offsets.
    try public_memory_offsets.append(inner_list_1);
    try public_memory_offsets.append(inner_list_2);
    try public_memory_offsets.append(null);
    try public_memory_offsets.append(null);
    try public_memory_offsets.append(inner_list_5);

<<<<<<< HEAD
    // Perform assertions and memory operations.
    try expectEqual(
        memory_segment_manager.addSegment(),
        Relocatable.new(5, 0),
    );
    try expectEqual(
        memory_segment_manager.addSegment(),
        Relocatable.new(6, 0),
    );
    try memory_segment_manager.memory.set(
        allocator,
        Relocatable.new(5, 4),
        MaybeRelocatable.fromU256(0),
    );
=======
    try expectEqual(memory_segment_manager.addSegment(), Relocatable.init(5, 0));
    try expectEqual(memory_segment_manager.addSegment(), Relocatable.init(6, 0));
    try memory_segment_manager.memory.set(allocator, Relocatable.init(5, 4), .{ .felt = Felt252.fromInteger(0) });
>>>>>>> 00ee0d18
    defer memory_segment_manager.memory.deinitData(allocator);

    // Finalize segments with sizes and offsets.
    for ([_]u8{ 3, 8, 0, 1, 2 }, 0..) |size, i| {
        try memory_segment_manager.finalize(
            i,
            size,
            public_memory_offsets.items[i],
        );
    }

    // Create and populate segment_offsets list.
    var segment_offsets = std.ArrayList(usize).init(allocator);
    defer segment_offsets.deinit();
    for ([_]usize{ 1, 4, 12, 12, 13, 15, 20 }) |offset| {
        try segment_offsets.append(offset);
    }

    // Get public memory addresses based on segment offsets.
    const public_memory_addresses = try memory_segment_manager.getPublicMemoryAddresses(&segment_offsets);
    defer public_memory_addresses.deinit();
    const expected = [_]Tuple(&.{ usize, usize }){
        .{ 1, 0 },
        .{ 2, 1 },
        .{ 4, 0 },
        .{ 5, 0 },
        .{ 6, 0 },
        .{ 7, 0 },
        .{ 8, 0 },
        .{ 9, 0 },
        .{ 10, 0 },
        .{ 11, 0 },
        .{ 14, 2 },
    };

    // Assert equality of expected and retrieved public memory addresses.
    try expectEqualSlices(
        Tuple(&.{ usize, usize }),
        &expected,
        public_memory_addresses.items,
    );
}

test "MemorySegmentManager: getPublicMemoryAddresses with incorrect segment offsets. Throws MalformedPublicMemory" {
    // Initialize the allocator for testing purposes.
    const allocator = std.testing.allocator;

    // Initialize the MemorySegmentManager and ensure it's properly deallocated at the end.
    var memory_segment_manager = try MemorySegmentManager.init(allocator);
    defer memory_segment_manager.deinit();

    // Add five segments to the memory segment manager.
    for (0..5) |_| {
        _ = try memory_segment_manager.addSegment();
    }

    // Initialize lists to hold public memory offsets.
    var public_memory_offsets = std.ArrayList(?std.ArrayList(Tuple(&.{ usize, usize }))).init(allocator);
    defer public_memory_offsets.deinit();

    // Initialize inner lists to store specific offsets for segments.
    var inner_list_1 = std.ArrayList(Tuple(&.{ usize, usize })).init(allocator);
    defer inner_list_1.deinit();
    try inner_list_1.append(.{ 0, 0 });
    try inner_list_1.append(.{ 1, 1 });

    var inner_list_2 = std.ArrayList(Tuple(&.{ usize, usize })).init(allocator);
    defer inner_list_2.deinit();
    inline for (0..8) |i| {
        try inner_list_2.append(.{ i, 0 });
    }

    var inner_list_5 = std.ArrayList(Tuple(&.{ usize, usize })).init(allocator);
    defer inner_list_5.deinit();
    try inner_list_5.append(.{ 1, 2 });

    // Append inner lists containing offsets to public_memory_offsets.
    try public_memory_offsets.append(inner_list_1);
    try public_memory_offsets.append(inner_list_2);
    try public_memory_offsets.append(null);
    try public_memory_offsets.append(null);
    try public_memory_offsets.append(inner_list_5);

<<<<<<< HEAD
    // Perform assertions and memory operations.
    try expectEqual(
        memory_segment_manager.addSegment(),
        Relocatable.new(5, 0),
    );
    try expectEqual(
        memory_segment_manager.addSegment(),
        Relocatable.new(6, 0),
    );
    try memory_segment_manager.memory.set(
        allocator,
        Relocatable.new(5, 4),
        MaybeRelocatable.fromU256(0),
    );
=======
    try expectEqual(memory_segment_manager.addSegment(), Relocatable.init(5, 0));
    try expectEqual(memory_segment_manager.addSegment(), Relocatable.init(6, 0));
    try memory_segment_manager.memory.set(allocator, Relocatable.init(5, 4), .{ .felt = Felt252.fromInteger(0) });
>>>>>>> 00ee0d18
    defer memory_segment_manager.memory.deinitData(allocator);

    // Finalize segments with sizes and offsets.
    for ([_]u8{ 3, 8, 0, 1, 2 }, 0..) |size, i| {
        try memory_segment_manager.finalize(
            i,
            size,
            public_memory_offsets.items[i],
        );
    }

    // Create and populate segment_offsets list with incorrect offsets.
    var segment_offsets = std.ArrayList(usize).init(allocator);
    defer segment_offsets.deinit();
    // Segment offsets less than the number of segments.
    for ([_]usize{ 1, 4, 12, 13 }) |offset| {
        try segment_offsets.append(offset);
    }

    // Validate if the function throws the expected MemoryError.MalformedPublicMemory.
    try expectError(
        MemoryError.MalformedPublicMemory,
        memory_segment_manager.getPublicMemoryAddresses(&segment_offsets),
    );
}<|MERGE_RESOLUTION|>--- conflicted
+++ resolved
@@ -1015,26 +1015,20 @@
     try public_memory_offsets.append(null);
     try public_memory_offsets.append(inner_list_5);
 
-<<<<<<< HEAD
     // Perform assertions and memory operations.
     try expectEqual(
         memory_segment_manager.addSegment(),
-        Relocatable.new(5, 0),
+        Relocatable.init(5, 0),
     );
     try expectEqual(
         memory_segment_manager.addSegment(),
-        Relocatable.new(6, 0),
+        Relocatable.init(6, 0),
     );
     try memory_segment_manager.memory.set(
         allocator,
-        Relocatable.new(5, 4),
+        Relocatable.init(5, 4),
         MaybeRelocatable.fromU256(0),
     );
-=======
-    try expectEqual(memory_segment_manager.addSegment(), Relocatable.init(5, 0));
-    try expectEqual(memory_segment_manager.addSegment(), Relocatable.init(6, 0));
-    try memory_segment_manager.memory.set(allocator, Relocatable.init(5, 4), .{ .felt = Felt252.fromInteger(0) });
->>>>>>> 00ee0d18
     defer memory_segment_manager.memory.deinitData(allocator);
 
     // Finalize segments with sizes and offsets.
@@ -1118,26 +1112,20 @@
     try public_memory_offsets.append(null);
     try public_memory_offsets.append(inner_list_5);
 
-<<<<<<< HEAD
     // Perform assertions and memory operations.
     try expectEqual(
         memory_segment_manager.addSegment(),
-        Relocatable.new(5, 0),
+        Relocatable.init(5, 0),
     );
     try expectEqual(
         memory_segment_manager.addSegment(),
-        Relocatable.new(6, 0),
+        Relocatable.init(6, 0),
     );
     try memory_segment_manager.memory.set(
         allocator,
-        Relocatable.new(5, 4),
+        Relocatable.init(5, 4),
         MaybeRelocatable.fromU256(0),
     );
-=======
-    try expectEqual(memory_segment_manager.addSegment(), Relocatable.init(5, 0));
-    try expectEqual(memory_segment_manager.addSegment(), Relocatable.init(6, 0));
-    try memory_segment_manager.memory.set(allocator, Relocatable.init(5, 4), .{ .felt = Felt252.fromInteger(0) });
->>>>>>> 00ee0d18
     defer memory_segment_manager.memory.deinitData(allocator);
 
     // Finalize segments with sizes and offsets.

const std = @import("std");
const Felt252 = @import("../../../math/fields/starknet.zig").Felt252;
const relocatable = @import("../../memory/relocatable.zig");
const Keccak_instance_def = @import("../../types/keccak_instance_def.zig");
const Segments = @import("../../memory/segments.zig");
const Error = @import("../../error.zig");
const CoreVM = @import("../../../vm/core.zig");
const KeccakPrimitives = @import("../../../math/crypto/keccak.zig");
const memoryFile = @import("../../memory/memory.zig");
const Memory = @import("../../memory/memory.zig").Memory;
const MemoryCell = @import("../../memory/memory.zig").MemoryCell;

const ArrayList = std.ArrayList;
const AutoHashMap = std.AutoHashMap;
const Allocator = std.mem.Allocator;
const MemorySegmentManager = Segments.MemorySegmentManager;
const MemoryError = Error.MemoryError;
const RunnerError = Error.RunnerError;
const KeccakInstanceDef = Keccak_instance_def.KeccakInstanceDef;
const Relocatable = relocatable.Relocatable;
const MaybeRelocatable = relocatable.MaybeRelocatable;
const CairoVM = CoreVM.CairoVM;

const CairoVMError = Error.CairoVMError;

const expectError = std.testing.expectError;
const expectEqual = std.testing.expectEqual;
const expect = std.testing.expect;
const expectEqualSlices = std.testing.expectEqualSlices;

const keccakFELT_BYTE_SIZE: usize = 25; // 200 / 8

/// Keccak built-in runner
pub const KeccakBuiltinRunner = struct {
    const Self = @This();

    /// Ratio
    ratio: ?u32,
    /// Base
    base: usize,
    /// Number of cells per instance
    cells_per_instance: u32,
    /// Number of input cells
    n_input_cells: u32,
    /// Stop pointer
    stop_ptr: ?usize,
    /// Included boolean flag
    included: bool,
    state_rep: ArrayList(u32),
    /// Number of instances per component
    instances_per_component: u32,
    /// Cache
    ///
    /// Hashmap between an address in some memory segment and `Felt252` field element
    cache: AutoHashMap(Relocatable, Felt252),

    /// Create a new KeccakBuiltinRunner instance.
    ///
    /// This function initializes a new `KeccakBuiltinRunner` instance with the provided
    /// `allocator`, `instance_def`, and `included` values.
    ///
    /// # Arguments
    ///
    /// - `allocator`: An allocator for initializing the cache.
    /// - `instance_def`: A pointer to the `KeccakInstanceDef` for this runner.
    /// - `included`: A boolean flag indicating whether this runner is included.
    ///
    /// # Returns
    ///
    /// A new `KeccakBuiltinRunner` instance.
    pub fn new(
        allocator: Allocator,
        instance_def: *KeccakInstanceDef,
        included: bool,
    ) Self {
        return .{
            .ratio = instance_def.ratio,
            .base = 0,
            .n_input_cells = @as(
                u32,
                @intCast(instance_def._state_rep.items.len),
            ),
            .cells_per_instance = instance_def.cells_per_builtin(),
            .stop_ptr = null,
            .included = included,
            .state_rep = instance_def._state_rep,
            .instances_per_component = instance_def._instance_per_component,
            .cache = AutoHashMap(Relocatable, Felt252).init(allocator),
        };
    }

    /// Initializes memory segments and sets the base value for the Keccak runner.
    ///
    /// This function adds a memory segment using the provided `segments` manager and
    /// sets the `base` value to the index of the new segment.
    ///
    /// # Parameters
    /// - `segments`: A pointer to the `MemorySegmentManager` for segment management.
    ///
    /// # Modifies
    /// - `self`: Updates the `base` value to the new segment's index.
    pub fn initializeSegments(self: *Self, segments: *MemorySegmentManager) !void {
        // `segments.addSegment()` always returns a positive index
        const seg = try segments.addSegment();
        self.base = @as(
            usize,
            @intCast(seg.segment_index),
        );
    }

    /// Initializes and returns an `ArrayList` of `MaybeRelocatable` values.
    ///
    /// If the Keccak runner is included, it appends a `Relocatable` element to the `ArrayList`
    /// with the base value. Otherwise, it returns an empty `ArrayList`.
    ///
    /// # Parameters
    /// - `allocator`: An allocator for initializing the `ArrayList`.
    ///
    /// # Returns
    /// An `ArrayList` of `MaybeRelocatable` values.
    pub fn initialStack(self: *Self, allocator: Allocator) !ArrayList(MaybeRelocatable) {
        var result = ArrayList(MaybeRelocatable).init(allocator);
        if (self.included) {
            try result.append(.{
                .relocatable = Relocatable.new(
                    @intCast(self.base),
                    0,
                ),
            });
            return result;
        }
        return result;
    }

    /// Get the number of used cells associated with this Keccak runner.
    ///
    /// # Parameters
    ///
    /// - `segments`: A pointer to a `MemorySegmentManager` for segment size information.
    ///
    /// # Returns
    ///
    /// The number of used cells as a `u32`, or `MemoryError.MissingSegmentUsedSizes` if
    /// the size is not available.
    pub fn getUsedCells(self: *const Self, segments: *MemorySegmentManager) !u32 {
        return segments.getSegmentUsedSize(
            @intCast(self.base),
        ) orelse MemoryError.MissingSegmentUsedSizes;
    }

    /// Retrieves memory segment addresses as a tuple.
    ///
    /// Returns a tuple containing the `base` and `stop_ptr` addresses associated
    /// with the Keccak runner's memory segments. The `stop_ptr` may be `null`.
    ///
    /// # Returns
    /// A tuple of `usize` and `?usize` addresses.
    pub fn getMemorySegmentAddresses(self: *Self) std.meta.Tuple(&.{
        usize,
        ?usize,
    }) {
        return .{
            self.base,
            self.stop_ptr,
        };
    }

    /// Calculates the number of used instances for the Keccak runner.
    ///
    /// This function computes the number of used instances based on the available
    /// used cells and the number of cells per instance. It performs a ceiling division
    /// to ensure that any remaining cells are counted as an additional instance.
    ///
    /// # Parameters
    /// - `segments`: A pointer to the `MemorySegmentManager` for segment information.
    ///
    /// # Returns
    /// The number of used instances as a `usize`.
    pub fn getUsedInstances(self: *Self, segments: *MemorySegmentManager) !usize {
        return std.math.divCeil(
            usize,
            try self.getUsedCells(segments),
            @intCast(self.cells_per_instance),
        );
    }

    /// Retrieves memory access `Relocatable` for the Keccak runner.
    ///
    /// This function returns an `ArrayList` of `Relocatable` elements, each representing
    /// a memory access within the segment associated with the Keccak runner's base.
    ///
    /// # Parameters
    /// - `allocator`: An allocator for initializing the `ArrayList`.
    /// - `vm`: A pointer to the `CairoVM` containing segment information.
    ///
    /// # Returns
    /// An `ArrayList` of `Relocatable` elements.
    pub fn getMemoryAccesses(
        self: *Self,
        allocator: Allocator,
        vm: *CairoVM,
    ) !ArrayList(Relocatable) {
        const segment_size = try (vm.segments.getSegmentUsedSize(
            @intCast(self.base),
        ) orelse MemoryError.MissingSegmentUsedSizes);
        var result = ArrayList(Relocatable).init(allocator);
        for (0..segment_size) |i| {
            try result.append(.{
                .segment_index = @intCast(self.base),
                .offset = i,
            });
        }
        return result;
    }

    /// Calculates the number of used diluted check units for Keccak hashing.
    ///
    /// This function determines the number of used diluted check units based on the
    /// provided `diluted_n_bits`. It takes into account the allocated virtual columns
    /// and embedded real cells, providing a count of used check units.
    ///
    /// # Parameters
    /// - `diluted_n_bits`: The number of bits for the diluted check.
    ///
    /// # Returns
    /// The number of used diluted check units as a `usize`.
    pub fn getUsedDilutedCheckUnits(diluted_n_bits: u32) usize {
        // The diluted cells are:
        // state - 25 rounds times 1600 elements.
        // parity - 24 rounds times 1600/5 elements times 3 auxiliaries.
        // after_theta_rho_pi - 24 rounds times 1600 elements.
        // theta_aux - 24 rounds times 1600 elements.
        // chi_iota_aux - 24 rounds times 1600 elements times 2 auxiliaries.
        // In total 25 * 1600 + 24 * 320 * 3 + 24 * 1600 + 24 * 1600 + 24 * 1600 * 2 = 216640.
        // But we actually allocate 4 virtual columns, of dimensions 64 * 1024, in which we embed the
        // real cells, and we don't free the unused ones.
        // So the real number is 4 * 64 * 1024 = 262144.
        return std.math.divExact(
            usize,
            @intCast(262144),
            @intCast(diluted_n_bits),
        ) catch 0;
    }

    /// Right-pads a byte slice to a specified final size.
    ///
    /// This function pads the input `bytes` with zero bytes on the right side
    /// to reach the desired `final_size`. It returns the padded data as an ArrayList.
    ///
    /// # Parameters
    /// - `allocator`: An allocator for initializing the ArrayList.
    /// - `bytes`: A pointer to the byte slice to pad.
    /// - `final_size`: The target size after padding.
    ///
    /// # Returns
    /// An ArrayList containing the right-padded bytes.
    fn rightPad(
        allocator: Allocator,
        bytes: *[]u8,
        final_size: usize,
    ) !ArrayList(u8) {
        var bytes_vector = ArrayList(u8).init(allocator);
        try bytes_vector.appendSlice(bytes.*);
        try bytes_vector.appendNTimes(
            @intCast(0),
            final_size - bytes.len,
        );
        return bytes_vector;
    }

    /// Calculates the Keccak hash of the input message.
    ///
    /// This function computes the Keccak hash of the provided input message and returns
    /// it as an `ArrayList(u8)`. The Keccak hash function involves multiple steps of data
    /// processing.
    ///
    /// # Arguments
    ///
    /// - `allocator`: An allocator for managing memory.
    /// - `input_message`: A pointer to the input message as an array of bytes.
    ///
    /// # Returns
    ///
    /// An `ArrayList(u8)` containing the Keccak hash.
    fn keccakF(allocator: Allocator, input_message: *[]const u8) !ArrayList(u8) {
        var result = ArrayList(u8).init(allocator);
        var vec = ArrayList(u64).init(allocator);
        defer vec.deinit();

        var i: usize = 0;
        while (i + @sizeOf(u64) <= input_message.len) {
            try vec.append(std.mem.readInt(
                u64,
                @ptrCast(input_message.*[i .. i + @sizeOf(u64)]),
                .little,
            ));
            i += @sizeOf(u64);
        }

        try vec.appendNTimes(
            0,
            KeccakPrimitives.PLEN - vec.items.len,
        );

        try KeccakPrimitives.keccak_p(
            @ptrCast(
                vec.items.ptr,
            ),
            KeccakPrimitives.keccakF_ROUND_COUNT,
        );

        for (
            @as(
                *[KeccakPrimitives.PLEN]u64,
                @ptrCast(vec.items.ptr),
            ),
        ) |item| {
            var buf: [8]u8 = undefined;
            std.mem.writeInt(u64, buf[0..], item, .little);
            try result.appendSlice(&buf);
        }

        return result;
    }

    /// Calculate the final stack.
    ///
    /// This function calculates the final stack pointer for the Keccak runner, based on the provided `segments`, `pointer`, and `self` settings. If the runner is included,
    /// it verifies the stop pointer for consistency and sets it. Otherwise, it sets the stop pointer to zero.
    ///
    /// # Parameters
    ///
    /// - `segments`: A pointer to the `MemorySegmentManager` for segment management.
    /// - `pointer`: A `Relocatable` pointer to the current stack pointer.
    ///
    /// # Returns
    ///
    /// A `Relocatable` pointer to the final stack pointer, or an error code if the
    /// verification fails.
    pub fn finalStack(
        self: *Self,
        segments: *MemorySegmentManager,
        pointer: Relocatable,
    ) !Relocatable {
        if (self.included) {
<<<<<<< HEAD
            const stop_pointer_addr = pointer.subUint(1) catch return RunnerError.NoStopPointer;
            const stop_pointer = try ((segments.memory.get(
                stop_pointer_addr,
            ) catch return RunnerError.NoStopPointer) orelse return RunnerError.NoStopPointer).tryIntoRelocatable();
=======
            const stop_pointer_addr = pointer.subUint(
                @intCast(1),
            ) catch return RunnerError.NoStopPointer;
            const stop_pointer = try (segments.memory.get(stop_pointer_addr) orelse return RunnerError.NoStopPointer).tryIntoRelocatable();
>>>>>>> 2baaeb78
            if (@as(
                isize,
                @intCast(self.base),
            ) != stop_pointer.segment_index) {
                return RunnerError.InvalidStopPointerIndex;
            }
            const stop_ptr = stop_pointer.offset;

            if (stop_ptr != try self.getUsedInstances(segments) * @as(
                usize,
                @intCast(self.cells_per_instance),
            )) {
                return RunnerError.InvalidStopPointer;
            }
            self.stop_ptr = stop_ptr;
            return stop_pointer_addr;
        }

        self.stop_ptr = 0;
        return pointer;
    }

    /// Deduces the `MemoryCell` for a given address within the Keccak runner's memory.
    ///
    /// This function takes an allocator, address, and a reference to the memory and returns
    /// a `MaybeRelocatable` value representing the `MemoryCell` associated with the given
    /// address. It first calculates the index of the cell within the Keccak runner's memory
    /// segment, checks if the address corresponds to an input cell, and attempts to retrieve
    /// the `Felt252` value from the cache. If not found in the cache, it performs the necessary
    /// calculations to deduce and store the `Felt252` value in the cache.
    ///
    /// # Parameters
    ///
    /// - `allocator`: An allocator for temporary memory allocations.
    /// - `address`: The target address for deducing the `MemoryCell`.
    /// - `memory`: A pointer to the `Memory` containing the memory segments.
    ///
    /// # Returns
    ///
    /// A `MaybeRelocatable` containing the deduced `MemoryCell`, or `null` if the address
    /// corresponds to an input cell, or an error code if any issues occur during the process.
    pub fn deduceMemoryCell(
        self: *Self,
        allocator: Allocator,
        address: Relocatable,
        memory: *Memory,
    ) !?MaybeRelocatable {
        const index = @mod(
            @as(
                usize,
                @intCast(address.offset),
            ),
            @as(
                usize,
                @intCast(self.cells_per_instance),
            ),
        );

        if (index < @as(
            usize,
            @intCast(self.n_input_cells),
        )) {
            return null;
        }

        const felt = self.cache.get(address);

        if (felt != null) {
            return .{ .felt = felt.? };
        }

        const first_input_addr = try address.subUint(index);
        const first_output_addr = try first_input_addr.addUint(self.n_input_cells);

        var input_felts = ArrayList(Felt252).init(allocator);
        defer input_felts.deinit();

        for (0..@as(
            usize,
            @intCast(self.n_input_cells),
        )) |i| {
<<<<<<< HEAD
            const num = ((memory.get(try first_input_addr.addUint(i)) catch {
                return null;
            }) orelse return null).tryIntoFelt() catch {
=======
            const num = (memory.get(try first_input_addr.addUint(@intCast(i))) orelse return null).tryIntoFelt() catch {
>>>>>>> 2baaeb78
                return RunnerError.BuiltinExpectedInteger;
            };

            if (num.ge(Felt252.one().wrapping_shl(self.state_rep.items[i]))) {
                return RunnerError.IntegerBiggerThanPowerOfTwo;
            }

            try input_felts.append(num);
        }

        var input_message = ArrayList(u8).init(allocator);
        defer input_message.deinit();

        for (input_felts.items) |x| {
            var tmp = x.toBytes();
            var slice_len = tmp.len;
            while (tmp[slice_len - 1] == 0 and slice_len > 1) : (slice_len -= 1) {}
            var slice: []u8 = tmp[0..slice_len];
            var rpad = try Self.rightPad(
                allocator,
                &slice,
                keccakFELT_BYTE_SIZE,
            );
            defer rpad.deinit();
            try input_message.appendSlice(rpad.items);
        }

        const keccak_result = try Self.keccakF(
            allocator,
            &input_message.items,
        );
        defer keccak_result.deinit();

        var start_index: usize = 0;
        for (self.state_rep.items, 0..) |bits, i| {
            const end_index = start_index + @as(
                usize,
                @intCast(bits),
            ) / 8;

            var bytes = [_]u8{0} ** Felt252.BytesSize;
            @memcpy(bytes[0..(end_index - start_index)], keccak_result.items[start_index..end_index]);

            try self.cache.put(
                try first_output_addr.addUint(i),
                Felt252.fromBytes(bytes),
            );
            start_index = end_index;
        }

        return .{ .felt = self.cache.get(address).? };
    }

    /// Frees the resources owned by this instance of `KeccakBuiltinRunner`.
    pub fn deinit(self: *Self) void {
        self.state_rep.deinit();
        self.cache.deinit();
    }
};

test "KeccakBuiltinRunner: initialStack should return an empty array list if included is false" {
    var keccak_instance_def = try KeccakInstanceDef.default(std.testing.allocator);
    var keccak_builtin = KeccakBuiltinRunner.new(
        std.testing.allocator,
        &keccak_instance_def,
        false,
    );
    defer keccak_builtin.deinit();
    var expected = ArrayList(MaybeRelocatable).init(std.testing.allocator);
    defer expected.deinit();
    var actual = try keccak_builtin.initialStack(std.testing.allocator);
    defer actual.deinit();
    try expectEqual(
        expected,
        actual,
    );
}

test "KeccakBuiltinRunner: initialStack should return an a proper array list if included is true" {
    var keccak_instance_def = try KeccakInstanceDef.default(std.testing.allocator);
    var keccak_builtin = KeccakBuiltinRunner.new(
        std.testing.allocator,
        &keccak_instance_def,
        true,
    );
    defer keccak_builtin.deinit();
    keccak_builtin.base = 10;
    var expected = ArrayList(MaybeRelocatable).init(std.testing.allocator);
    try expected.append(.{ .relocatable = .{
        .segment_index = 10,
        .offset = 0,
    } });
    defer expected.deinit();
    var actual = try keccak_builtin.initialStack(std.testing.allocator);
    defer actual.deinit();
    try expectEqualSlices(
        MaybeRelocatable,
        expected.items,
        actual.items,
    );
}

test "KeccakBuiltinRunner: initializeSegments should modify base field of Keccak built in" {
    var keccak_instance_def = try KeccakInstanceDef.default(std.testing.allocator);
    var keccak_builtin = KeccakBuiltinRunner.new(
        std.testing.allocator,
        &keccak_instance_def,
        true,
    );
    defer keccak_builtin.deinit();
    var memory_segment_manager = try MemorySegmentManager.init(std.testing.allocator);
    defer memory_segment_manager.deinit();
    try keccak_builtin.initializeSegments(memory_segment_manager);
    try keccak_builtin.initializeSegments(memory_segment_manager);
    try expectEqual(
        @as(usize, @intCast(1)),
        keccak_builtin.base,
    );
}

test "KeccakBuiltinRunner: getUsedCells should return memory error if segment used size is null" {
    var keccak_instance_def = try KeccakInstanceDef.default(std.testing.allocator);
    var keccak_builtin = KeccakBuiltinRunner.new(
        std.testing.allocator,
        &keccak_instance_def,
        true,
    );
    defer keccak_builtin.deinit();
    var memory_segment_manager = try MemorySegmentManager.init(std.testing.allocator);
    defer memory_segment_manager.deinit();
    try expectError(
        MemoryError.MissingSegmentUsedSizes,
        keccak_builtin.getUsedCells(memory_segment_manager),
    );
}

test "KeccakBuiltinRunner: getUsedCells should return the number of used cells" {
    var keccak_instance_def = try KeccakInstanceDef.default(std.testing.allocator);
    var keccak_builtin = KeccakBuiltinRunner.new(
        std.testing.allocator,
        &keccak_instance_def,
        true,
    );
    defer keccak_builtin.deinit();
    var memory_segment_manager = try MemorySegmentManager.init(std.testing.allocator);
    defer memory_segment_manager.deinit();
    try memory_segment_manager.segment_used_sizes.put(0, 10);
    try expectEqual(
        @as(
            u32,
            @intCast(10),
        ),
        try keccak_builtin.getUsedCells(memory_segment_manager),
    );
}

test "KeccakBuiltinRunner: getMemorySegmentAddresses should return base and stop pointer" {
    var keccak_instance_def = try KeccakInstanceDef.default(std.testing.allocator);
    var keccak_builtin = KeccakBuiltinRunner.new(
        std.testing.allocator,
        &keccak_instance_def,
        true,
    );
    defer keccak_builtin.deinit();
    keccak_builtin.base = 22;
    try expectEqual(
        @as(
            std.meta.Tuple(&.{ usize, ?usize }),
            .{ 22, null },
        ),
        keccak_builtin.getMemorySegmentAddresses(),
    );
}

test "KeccakBuiltinRunner: getUsedInstances should return memory error if segment used size is null" {
    var keccak_instance_def = try KeccakInstanceDef.default(std.testing.allocator);
    var keccak_builtin = KeccakBuiltinRunner.new(
        std.testing.allocator,
        &keccak_instance_def,
        true,
    );
    defer keccak_builtin.deinit();
    var memory_segment_manager = try MemorySegmentManager.init(std.testing.allocator);
    defer memory_segment_manager.deinit();
    try expectError(
        MemoryError.MissingSegmentUsedSizes,
        keccak_builtin.getUsedInstances(memory_segment_manager),
    );
}

test "KeccakBuiltinRunner: getUsedInstances should return the number of used instances" {
    var keccak_instance_def = try KeccakInstanceDef.default(std.testing.allocator);
    var keccak_builtin = KeccakBuiltinRunner.new(
        std.testing.allocator,
        &keccak_instance_def,
        true,
    );
    defer keccak_builtin.deinit();
    var memory_segment_manager = try MemorySegmentManager.init(std.testing.allocator);
    defer memory_segment_manager.deinit();
    try memory_segment_manager.segment_used_sizes.put(0, 345);
    try expectEqual(
        @as(usize, @intCast(22)),
        try keccak_builtin.getUsedInstances(memory_segment_manager),
    );
}

test "KeccakBuiltinRunner: getMemoryAccesses should return memory error if segment used size is null" {
    var keccak_instance_def = try KeccakInstanceDef.default(std.testing.allocator);
    var keccak_builtin = KeccakBuiltinRunner.new(
        std.testing.allocator,
        &keccak_instance_def,
        true,
    );
    defer keccak_builtin.deinit();
    var memory_segment_manager = try MemorySegmentManager.init(std.testing.allocator);
    defer memory_segment_manager.deinit();
    var vm = try CairoVM.init(
        std.testing.allocator,
        .{},
    );
    defer vm.deinit();
    try expectError(
        MemoryError.MissingSegmentUsedSizes,
        keccak_builtin.getMemoryAccesses(
            std.testing.allocator,
            &vm,
        ),
    );
}

test "KeccakBuiltinRunner: getMemoryAccesses should return the memory accesses" {
    var keccak_instance_def = try KeccakInstanceDef.default(std.testing.allocator);
    var keccak_builtin = KeccakBuiltinRunner.new(
        std.testing.allocator,
        &keccak_instance_def,
        true,
    );
    defer keccak_builtin.deinit();
    keccak_builtin.base = 5;
    var memory_segment_manager = try MemorySegmentManager.init(std.testing.allocator);
    defer memory_segment_manager.deinit();
    var vm = try CairoVM.init(
        std.testing.allocator,
        .{},
    );
    defer vm.deinit();
    try vm.segments.segment_used_sizes.put(5, 4);
    var expected = ArrayList(Relocatable).init(std.testing.allocator);
    defer expected.deinit();
    try expected.append(Relocatable{
        .segment_index = 5,
        .offset = 0,
    });
    try expected.append(Relocatable{
        .segment_index = 5,
        .offset = 1,
    });
    try expected.append(Relocatable{
        .segment_index = 5,
        .offset = 2,
    });
    try expected.append(Relocatable{
        .segment_index = 5,
        .offset = 3,
    });
    var actual = try keccak_builtin.getMemoryAccesses(
        std.testing.allocator,
        &vm,
    );
    defer actual.deinit();
    try expectEqualSlices(
        Relocatable,
        expected.items,
        actual.items,
    );
}

test "KeccakBuiltinRunner: getUsedDilutedCheckUnits should return used diluted check units" {
    try expectEqual(
        @as(usize, @intCast(16384)),
        KeccakBuiltinRunner.getUsedDilutedCheckUnits(16),
    );
}

test "KeccakBuiltinRunner: getUsedDilutedCheckUnits should return 0 if division by zero" {
    try expectEqual(
        @as(usize, @intCast(0)),
        KeccakBuiltinRunner.getUsedDilutedCheckUnits(0),
    );
}

test "KeccakBuiltinRunner: getUsedDilutedCheckUnits should return 0 if quotient is not an integer" {
    try expectEqual(
        @as(usize, @intCast(0)),
        KeccakBuiltinRunner.getUsedDilutedCheckUnits(12),
    );
}

test "KeccakBuiltinRunner: rightPad should return right pad result" {
    var num = ArrayList(u8).init(std.testing.allocator);
    defer num.deinit();
    try num.append(1);
    var expected = ArrayList(u8).init(std.testing.allocator);
    defer expected.deinit();
    try expected.append(1);
    try expected.appendNTimes(0, 4);
    var actual = try KeccakBuiltinRunner.rightPad(
        std.testing.allocator,
        &num.items,
        5,
    );
    defer actual.deinit();
    try expectEqualSlices(
        u8,
        expected.items,
        actual.items,
    );
}

test "KeccakBuiltinRunner: keccakF" {
    const expected_output_bytes = "\xf6\x98\x81\xe1\x00!\x1f.\xc4*\x8c\x0c\x7fF\xc8q8\xdf\xb9\xbe\x07H\xca7T1\xab\x16\x17\xa9\x11\xff-L\x87\xb2iY.\x96\x82x\xde\xbb\\up?uz:0\xee\x08\x1b\x15\xd6\n\xab\r\x0b\x87T:w\x0fH\xe7!f},\x08a\xe5\xbe8\x16\x13\x9a?\xad~<9\xf7\x03`\x8b\xd8\xa3F\x8aQ\xf9\n9\xcdD\xb7.X\xf7\x8e\x1f\x17\x9e \xe5i\x01rr\xdf\xaf\x99k\x9f\x8e\x84\\\xday`\xf1``\x02q+\x8e\xad\x96\xd8\xff\xff3<\xb6\x01o\xd7\xa6\x86\x9d\xea\xbc\xfb\x08\xe1\xa3\x1c\x06z\xab@\xa1\xc1\xb1xZ\x92\x96\xc0.\x01\x13g\x93\x87!\xa6\xa8z\x9c@\x0bY'\xe7\xa7Qr\xe5\xc1\xa3\xa6\x88H\xa5\xc0@9k:y\xd1Kw\xd5";
    var input_bytes: []const u8 = "\x01\x00\x00\x00\x00\x00\x00\x00\x00\x00\x00\x00\x00\x00\x00\x00\x00\x00\x00\x00\x00\x00\x00\x00\x00\x02\x00\x00\x00\x00\x00\x00\x00\x00\x00\x00\x00\x00\x00\x00\x00\x00\x00\x00\x00\x00\x00\x00\x00\x00\x03\x00\x00\x00\x00\x00\x00\x00\x00\x00\x00\x00\x00\x00\x00\x00\x00\x00\x00\x00\x00\x00\x00\x00\x00\x04\x00\x00\x00\x00\x00\x00\x00\x00\x00\x00\x00\x00\x00\x00\x00\x00\x00\x00\x00\x00\x00\x00\x00\x00\x05\x00\x00\x00\x00\x00\x00\x00\x00\x00\x00\x00\x00\x00\x00\x00\x00\x00\x00\x00\x00\x00\x00\x00\x00\x06\x00\x00\x00\x00\x00\x00\x00\x00\x00\x00\x00\x00\x00\x00\x00\x00\x00\x00\x00\x00\x00\x00\x00\x00\x07\x00\x00\x00\x00\x00\x00\x00\x00\x00\x00\x00\x00\x00\x00\x00\x00\x00\x00\x00\x00\x00\x00\x00\x00\x08\x00\x00\x00\x00\x00\x00\x00\x00\x00\x00\x00\x00\x00\x00\x00\x00\x00\x00\x00\x00\x00\x00\x00\x00";
    var actual = try (KeccakBuiltinRunner.keccakF(
        std.testing.allocator,
        &input_bytes,
    ));
    defer actual.deinit();
    try expectEqualSlices(
        u8,
        expected_output_bytes,
        actual.items,
    );
}

test "KeccakBuiltinRunner: finalStack should return relocatable pointer if not included" {
    var keccak_instance_def = try KeccakInstanceDef.default(std.testing.allocator);
    var keccak_builtin = KeccakBuiltinRunner.new(
        std.testing.allocator,
        &keccak_instance_def,
        false,
    );
    defer keccak_builtin.deinit();
    var memory_segment_manager = try MemorySegmentManager.init(std.testing.allocator);
    defer memory_segment_manager.deinit();

    try expectEqual(
        Relocatable.new(
            2,
            2,
        ),
        try keccak_builtin.finalStack(
            memory_segment_manager,
            Relocatable.new(2, 2),
        ),
    );
}

test "KeccakBuiltinRunner: finalStack should return NoStopPointer error if pointer offset is 0" {
    var keccak_instance_def = try KeccakInstanceDef.default(std.testing.allocator);
    var keccak_builtin = KeccakBuiltinRunner.new(
        std.testing.allocator,
        &keccak_instance_def,
        true,
    );
    defer keccak_builtin.deinit();
    var memory_segment_manager = try MemorySegmentManager.init(std.testing.allocator);
    defer memory_segment_manager.deinit();
    try expectError(
        RunnerError.NoStopPointer,
        keccak_builtin.finalStack(
            memory_segment_manager,
            Relocatable.new(2, 0),
        ),
    );
}

test "KeccakBuiltinRunner: finalStack should return NoStopPointer error if no data in memory at the given stop pointer address" {
    var keccak_instance_def = try KeccakInstanceDef.default(std.testing.allocator);
    var keccak_builtin = KeccakBuiltinRunner.new(
        std.testing.allocator,
        &keccak_instance_def,
        true,
    );
    defer keccak_builtin.deinit();
    var memory_segment_manager = try MemorySegmentManager.init(std.testing.allocator);
    defer memory_segment_manager.deinit();
    try expectError(
        RunnerError.NoStopPointer,
        keccak_builtin.finalStack(
            memory_segment_manager,
            Relocatable.new(2, 2),
        ),
    );
}

test "KeccakBuiltinRunner: finalStack should return TypeMismatchNotRelocatable error if data in memory at the given stop pointer address is not Relocatable" {
    var keccak_instance_def = try KeccakInstanceDef.default(std.testing.allocator);
    var keccak_builtin = KeccakBuiltinRunner.new(
        std.testing.allocator,
        &keccak_instance_def,
        true,
    );
    defer keccak_builtin.deinit();
    var memory_segment_manager = try MemorySegmentManager.init(std.testing.allocator);
    defer memory_segment_manager.deinit();

    _ = try memory_segment_manager.addSegment();
    _ = try memory_segment_manager.addSegment();
    _ = try memory_segment_manager.addSegment();
    try memory_segment_manager.memory.set(
        std.testing.allocator,
        try Relocatable.new(
            2,
            2,
        ).subUint(1),
        .{ .felt = Felt252.fromInteger(10) },
    );
    defer memory_segment_manager.memory.deinitData(std.testing.allocator);

    try expectError(
        CairoVMError.TypeMismatchNotRelocatable,
        keccak_builtin.finalStack(
            memory_segment_manager,
            Relocatable.new(2, 2),
        ),
    );
}

test "KeccakBuiltinRunner: finalStack should return InvalidStopPointerIndex error if segment index of stop pointer is not KeccakBuiltinRunner base" {
    var keccak_instance_def = try KeccakInstanceDef.default(std.testing.allocator);
    var keccak_builtin = KeccakBuiltinRunner.new(
        std.testing.allocator,
        &keccak_instance_def,
        true,
    );
    defer keccak_builtin.deinit();
    keccak_builtin.base = 22;
    var memory_segment_manager = try MemorySegmentManager.init(std.testing.allocator);
    defer memory_segment_manager.deinit();

    _ = try memory_segment_manager.addSegment();
    _ = try memory_segment_manager.addSegment();
    _ = try memory_segment_manager.addSegment();
    try memory_segment_manager.memory.set(
        std.testing.allocator,
        try Relocatable.new(
            2,
            2,
        ).subUint(1),
        .{ .relocatable = Relocatable.new(
            10,
            2,
        ) },
    );
    defer memory_segment_manager.memory.deinitData(std.testing.allocator);

    try expectError(
        RunnerError.InvalidStopPointerIndex,
        keccak_builtin.finalStack(
            memory_segment_manager,
            Relocatable.new(2, 2),
        ),
    );
}

test "KeccakBuiltinRunner: finalStack should return InvalidStopPointer error if stop pointer offset is not cells used" {
    var keccak_instance_def = try KeccakInstanceDef.default(std.testing.allocator);
    var keccak_builtin = KeccakBuiltinRunner.new(
        std.testing.allocator,
        &keccak_instance_def,
        true,
    );
    defer keccak_builtin.deinit();
    keccak_builtin.base = 22;
    var memory_segment_manager = try MemorySegmentManager.init(std.testing.allocator);
    defer memory_segment_manager.deinit();
    _ = try memory_segment_manager.addSegment();
    _ = try memory_segment_manager.addSegment();
    _ = try memory_segment_manager.addSegment();
    try memory_segment_manager.memory.set(
        std.testing.allocator,
        try Relocatable.new(
            2,
            2,
        ).subUint(1),
        .{ .relocatable = Relocatable.new(
            22,
            2,
        ) },
    );
    defer memory_segment_manager.memory.deinitData(std.testing.allocator);

    try memory_segment_manager.segment_used_sizes.put(22, 345);
    try expectError(
        RunnerError.InvalidStopPointer,
        keccak_builtin.finalStack(
            memory_segment_manager,
            Relocatable.new(2, 2),
        ),
    );
}

test "KeccakBuiltinRunner: finalStack should return stop pointer address and update stop_ptr" {
    var keccak_instance_def = try KeccakInstanceDef.default(std.testing.allocator);
    var keccak_builtin = KeccakBuiltinRunner.new(
        std.testing.allocator,
        &keccak_instance_def,
        true,
    );
    defer keccak_builtin.deinit();
    keccak_builtin.base = 22;
    var memory_segment_manager = try MemorySegmentManager.init(std.testing.allocator);
    defer memory_segment_manager.deinit();

    _ = try memory_segment_manager.addSegment();
    _ = try memory_segment_manager.addSegment();
    _ = try memory_segment_manager.addSegment();
    try memory_segment_manager.memory.set(
        std.testing.allocator,
        try Relocatable.new(
            2,
            2,
        ).subUint(1),
        .{ .relocatable = Relocatable.new(
            22,
            22 * 16,
        ) },
    );
    defer memory_segment_manager.memory.deinitData(std.testing.allocator);

    try memory_segment_manager.segment_used_sizes.put(22, 345);
    try expectEqual(
        Relocatable.new(2, 1),
        try keccak_builtin.finalStack(
            memory_segment_manager,
            Relocatable.new(2, 2),
        ),
    );
    try expectEqual(
        @as(?usize, @intCast(352)),
        keccak_builtin.stop_ptr.?,
    );
}

test "KeccakBuiltinRunner: deduceMemoryCell memory valid" {
    var keccak_instance_def = try KeccakInstanceDef.default(std.testing.allocator);
    var keccak_builtin = KeccakBuiltinRunner.new(
        std.testing.allocator,
        &keccak_instance_def,
        true,
    );
    defer keccak_builtin.deinit();

    var mem = try Memory.init(std.testing.allocator);
    defer mem.deinit();

    try memoryFile.setUpMemory(
        mem,
        std.testing.allocator,
        .{
            .{ .{ 0, 16 }, .{43} },
            .{ .{ 0, 17 }, .{199} },
            .{ .{ 0, 18 }, .{0} },
            .{ .{ 0, 19 }, .{0} },
            .{ .{ 0, 20 }, .{0} },
            .{ .{ 0, 21 }, .{0} },
            .{ .{ 0, 22 }, .{0} },
            .{ .{ 0, 23 }, .{1} },
            .{ .{ 0, 24 }, .{0} },
            .{ .{ 0, 25 }, .{0} },
            .{ .{ 0, 26 }, .{43} },
            .{ .{ 0, 27 }, .{199} },
            .{ .{ 0, 28 }, .{0} },
            .{ .{ 0, 29 }, .{0} },
            .{ .{ 0, 30 }, .{0} },
            .{ .{ 0, 31 }, .{0} },
            .{ .{ 0, 32 }, .{0} },
            .{ .{ 0, 33 }, .{1} },
            .{ .{ 0, 34 }, .{0} },
            .{ .{ 0, 35 }, .{0} },
        },
    );
    defer mem.deinitData(std.testing.allocator);

    try expectEqual(
        MaybeRelocatable{ .felt = Felt252.fromInteger(1006979841721999878391288827876533441431370448293338267890891) },
        (try keccak_builtin.deduceMemoryCell(
            std.testing.allocator,
            Relocatable.new(0, 25),
            mem,
        )).?,
    );
}

test "KeccakBuiltinRunner: deduceMemoryCell non relocatable address should return null" {
    var keccak_instance_def = try KeccakInstanceDef.default(std.testing.allocator);
    var keccak_builtin = KeccakBuiltinRunner.new(
        std.testing.allocator,
        &keccak_instance_def,
        true,
    );
    defer keccak_builtin.deinit();

    var mem = try Memory.init(std.testing.allocator);
    defer mem.deinit();

    try memoryFile.setUpMemory(
        mem,
        std.testing.allocator,
        .{
            .{ .{ 0, 4 }, .{32} },
            .{ .{ 0, 5 }, .{72} },
            .{ .{ 0, 6 }, .{0} },
            .{ .{ 0, 7 }, .{120} },
            .{ .{ 0, 8 }, .{52} },
        },
    );
    defer mem.deinitData(std.testing.allocator);

    try expectEqual(
        @as(?MaybeRelocatable, null),
        try keccak_builtin.deduceMemoryCell(
            std.testing.allocator,
            Relocatable.new(0, 1),
            mem,
        ),
    );
}

test "KeccakBuiltinRunner: deduceMemoryCell offset less than input cell length should return null" {
    var keccak_instance_def = try KeccakInstanceDef.default(std.testing.allocator);
    var keccak_builtin = KeccakBuiltinRunner.new(
        std.testing.allocator,
        &keccak_instance_def,
        true,
    );
    defer keccak_builtin.deinit();

    var mem = try Memory.init(std.testing.allocator);
    defer mem.deinit();

    try memoryFile.setUpMemory(
        mem,
        std.testing.allocator,
        .{
            .{ .{ 0, 4 }, .{32} },
        },
    );
    defer mem.deinitData(std.testing.allocator);

    try expectEqual(
        @as(?MaybeRelocatable, null),
        try keccak_builtin.deduceMemoryCell(
            std.testing.allocator,
            Relocatable.new(0, 2),
            mem,
        ),
    );
}

test "KeccakBuiltinRunner: deduceMemoryCell memory cell expected integer" {
    var keccak_instance_def = try KeccakInstanceDef.default(std.testing.allocator);
    var keccak_builtin = KeccakBuiltinRunner.new(
        std.testing.allocator,
        &keccak_instance_def,
        true,
    );
    defer keccak_builtin.deinit();

    keccak_builtin.n_input_cells = 1;
    keccak_builtin.cells_per_instance = 100;

    var mem = try Memory.init(std.testing.allocator);
    defer mem.deinit();

    try memoryFile.setUpMemory(
        mem,
        std.testing.allocator,
        .{.{ .{ 0, 0 }, .{ 1, 2 } }},
    );
    defer mem.deinitData(std.testing.allocator);

    try expectError(
        RunnerError.BuiltinExpectedInteger,
        keccak_builtin.deduceMemoryCell(
            std.testing.allocator,
            Relocatable.new(0, 1),
            mem,
        ),
    );
}

test "KeccakBuiltinRunner: deduceMemoryCell missing input cells" {
    var keccak_instance_def = try KeccakInstanceDef.default(std.testing.allocator);
    var keccak_builtin = KeccakBuiltinRunner.new(
        std.testing.allocator,
        &keccak_instance_def,
        true,
    );

    defer keccak_builtin.deinit();
    keccak_builtin.n_input_cells = 1;
    keccak_builtin.cells_per_instance = 100;

    var mem = try Memory.init(std.testing.allocator);
    defer mem.deinit();

    try memoryFile.setUpMemory(
        mem,
        std.testing.allocator,
        .{.{ .{ 0, 1 }, .{ 1, 2 } }},
    );
    defer mem.deinitData(std.testing.allocator);

    try expectEqual(
        @as(?MaybeRelocatable, null),
        try keccak_builtin.deduceMemoryCell(
            std.testing.allocator,
            Relocatable.new(0, 1),
            mem,
        ),
    );
}

test "KeccakBuiltinRunner: deduceMemoryCell input cell" {
    var keccak_instance_def = try KeccakInstanceDef.default(std.testing.allocator);
    var keccak_builtin = KeccakBuiltinRunner.new(
        std.testing.allocator,
        &keccak_instance_def,
        true,
    );
    defer keccak_builtin.deinit();

    keccak_builtin.n_input_cells = 1;
    keccak_builtin.cells_per_instance = 100;

    var mem = try Memory.init(std.testing.allocator);
    defer mem.deinit();

    try memoryFile.setUpMemory(
        mem,
        std.testing.allocator,
        .{.{ .{ 0, 0 }, .{ 1, 2 } }},
    );
    defer mem.deinitData(std.testing.allocator);

    try expectEqual(
        @as(?MaybeRelocatable, null),
        try keccak_builtin.deduceMemoryCell(
            std.testing.allocator,
            Relocatable.new(0, 0),
            mem,
        ),
    );
}

test "KeccakBuiltinRunner: deduceMemoryCell get memory error" {
    var keccak_instance_def = try KeccakInstanceDef.default(std.testing.allocator);

    var keccak_builtin = KeccakBuiltinRunner.new(
        std.testing.allocator,
        &keccak_instance_def,
        true,
    );
    defer keccak_builtin.deinit();

    var mem = try Memory.init(std.testing.allocator);
    defer mem.deinit();

    try memoryFile.setUpMemory(
        mem,
        std.testing.allocator,
        .{.{ .{ 0, 35 }, .{0} }},
    );
    defer mem.deinitData(std.testing.allocator);

    try expectEqual(
        @as(?MaybeRelocatable, null),
        try keccak_builtin.deduceMemoryCell(
            std.testing.allocator,
            Relocatable.new(0, 15),
            mem,
        ),
    );
}

test "KeccakBuiltinRunner: deduceMemoryCell memory int larger than bits" {
    var _state_rep = ArrayList(u32).init(std.testing.allocator);
    defer _state_rep.deinit();
    try _state_rep.appendNTimes(1, 8);
    var keccak_instance_def = KeccakInstanceDef.new(2048, _state_rep);
    var keccak_builtin = KeccakBuiltinRunner.new(
        std.testing.allocator,
        &keccak_instance_def,
        true,
    );

    var mem = try Memory.init(std.testing.allocator);
    defer mem.deinit();

    try memoryFile.setUpMemory(
        mem,
        std.testing.allocator,
        .{
            .{ .{ 0, 16 }, .{43} },
            .{ .{ 0, 17 }, .{199} },
            .{ .{ 0, 18 }, .{0} },
            .{ .{ 0, 19 }, .{0} },
            .{ .{ 0, 20 }, .{0} },
            .{ .{ 0, 21 }, .{0} },
            .{ .{ 0, 22 }, .{0} },
            .{ .{ 0, 23 }, .{1} },
            .{ .{ 0, 24 }, .{0} },
            .{ .{ 0, 25 }, .{0} },
            .{ .{ 0, 26 }, .{43} },
            .{ .{ 0, 27 }, .{199} },
            .{ .{ 0, 28 }, .{0} },
            .{ .{ 0, 29 }, .{0} },
            .{ .{ 0, 30 }, .{0} },
            .{ .{ 0, 31 }, .{0} },
            .{ .{ 0, 32 }, .{0} },
            .{ .{ 0, 33 }, .{1} },
            .{ .{ 0, 34 }, .{0} },
            .{ .{ 0, 35 }, .{0} },
        },
    );
    defer mem.deinitData(std.testing.allocator);

    try expectError(
        RunnerError.IntegerBiggerThanPowerOfTwo,
        keccak_builtin.deduceMemoryCell(
            std.testing.allocator,
            Relocatable.new(0, 25),
            mem,
        ),
    );
}<|MERGE_RESOLUTION|>--- conflicted
+++ resolved
@@ -343,17 +343,8 @@
         pointer: Relocatable,
     ) !Relocatable {
         if (self.included) {
-<<<<<<< HEAD
             const stop_pointer_addr = pointer.subUint(1) catch return RunnerError.NoStopPointer;
-            const stop_pointer = try ((segments.memory.get(
-                stop_pointer_addr,
-            ) catch return RunnerError.NoStopPointer) orelse return RunnerError.NoStopPointer).tryIntoRelocatable();
-=======
-            const stop_pointer_addr = pointer.subUint(
-                @intCast(1),
-            ) catch return RunnerError.NoStopPointer;
             const stop_pointer = try (segments.memory.get(stop_pointer_addr) orelse return RunnerError.NoStopPointer).tryIntoRelocatable();
->>>>>>> 2baaeb78
             if (@as(
                 isize,
                 @intCast(self.base),
@@ -435,13 +426,7 @@
             usize,
             @intCast(self.n_input_cells),
         )) |i| {
-<<<<<<< HEAD
-            const num = ((memory.get(try first_input_addr.addUint(i)) catch {
-                return null;
-            }) orelse return null).tryIntoFelt() catch {
-=======
-            const num = (memory.get(try first_input_addr.addUint(@intCast(i))) orelse return null).tryIntoFelt() catch {
->>>>>>> 2baaeb78
+            const num = (memory.get(try first_input_addr.addUint(i)) orelse return null).tryIntoFelt() catch {
                 return RunnerError.BuiltinExpectedInteger;
             };
 

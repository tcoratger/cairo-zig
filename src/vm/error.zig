/// Represents different error conditions that occur in the Cairo VM.
pub const CairoVMError = error{
    /// Adding two relocatables is forbidden.
    AddRelocToRelocForbidden,
    /// Memory access is out of bounds.
    MemoryOutOfBounds,
    /// Multiplying with a relocatable is forbidden.
    MulRelocForbidden,
    /// TODO, Invalid memory address encountered.
    InvalidMemoryAddress,
    /// Failed to fetch instruction from VM during the instruction cycle.
    InstructionFetchingFailed,
    /// Error in converting the encoded instruction to a u64.
    InstructionEncodingError,
    /// TODO, this error type is never used. ResLogic constants parsing related?
    ParseResLogicError,
    /// Occurs when values of different types are subtracted.
    TypeMismatchNotFelt,
    /// Error encountered with a built-in runner.
    RunnerError,
    /// Occurs when the expected value is not a Relocatable,
    /// or when subtracting two relocatables with different segment indices.
    TypeMismatchNotRelocatable,
    /// Occurs when both built-in deductions and fallback deductions for the operands fail.
    FailedToComputeOperands,
    /// No destination register can be deduced for the given opcode.
    NoDst,
    /// Occurs when both built-in deductions and fallback deductions fail to deduce Op1.
    FailedToComputeOp1,
    /// Occurs when both built-in deductions and fallback deductions fail to deduce Op0.
    FailedToComputeOp0,
    /// Signifies that the execution run has not finished.
    RunNotFinished,
};

/// Represent different error conditions that are memory-related.
pub const MemoryError = error{
    /// The amount of used cells associated with the Range Check runner is not available.
    MissingSegmentUsedSizes,
    /// The address is not in the temporary segment.
    AddressNotInTemporarySegment,
    /// Non-zero offset when it's not expected.
    NonZeroOffset,
    /// Duplicated relocation entry found.
    DuplicatedRelocation,
    /// Segment not allocated
    UnallocatedSegment,
    /// Temporary segment found while relocating (flattening) segment
    TemporarySegmentInRelocation,
    /// Inconsistent Relocation
    Relocation,
    /// Gap in memory range
    GetRangeMemoryGap,
    /// Math error
    Math,
<<<<<<< HEAD
    /// Represents a situation where a segment has more accessed addresses than its size.
    SegmentHasMoreAccessedAddressesThanSize,
=======
    /// Range Check Number is out of bounds
    RangeCheckNumberOutOfBounds,
    /// Range Check found a non int
    RangecheckNonInt,
    /// Range Check get error
    RangeCheckGetError,
>>>>>>> 57483be7
};

/// Reepresents different error conditions that occur in the built-in runners.
pub const RunnerError = error{
    /// Errors associated with computing the address of a stop pointer of RangeCheckBuiltinRunner
    /// Raised when underflow occurs (i.e., subtracting 1 from 0),
    /// or when it fails to get a value for the computed address.
    NoStopPointer,
    /// Invalid stop pointer index occured in calculation of the final stack.
    InvalidStopPointerIndex,
    /// Invalid stop pointer occured in calculation of the final stack.
    InvalidStopPointer,
    /// Raised when the conversion into a type of integer (e.g. a Felt) fails.
    BuiltinExpectedInteger,
    /// Integer value exceeds a power of two.
    IntegerBiggerThanPowerOfTwo,
};

/// Represents different error conditions that occur during mathematical operations.
pub const MathError = error{
    /// Error when attempting to perform addition between Relocatable values.
    RelocatableAdd,
    /// Error when attempting to subtract a Relocatable from an integer value.
    SubRelocatableFromInt,
    /// Error when Relocatable offset is smaller than the integer value from which it is subtracted.
    RelocatableSubUsizeNegOffset,
    /// Value is too large to be coerced to a u64.
    ValueTooLarge,
};<|MERGE_RESOLUTION|>--- conflicted
+++ resolved
@@ -53,17 +53,14 @@
     GetRangeMemoryGap,
     /// Math error
     Math,
-<<<<<<< HEAD
     /// Represents a situation where a segment has more accessed addresses than its size.
     SegmentHasMoreAccessedAddressesThanSize,
-=======
     /// Range Check Number is out of bounds
     RangeCheckNumberOutOfBounds,
     /// Range Check found a non int
     RangecheckNonInt,
     /// Range Check get error
     RangeCheckGetError,
->>>>>>> 57483be7
 };
 
 /// Reepresents different error conditions that occur in the built-in runners.

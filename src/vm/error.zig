/// Represents different error conditions that occur in the Cairo VM.
pub const CairoVMError = error{
    /// Adding two relocatables is forbidden.
    AddRelocToRelocForbidden,
    /// Memory access is out of bounds.
    MemoryOutOfBounds,
    /// Multiplying with a relocatable is forbidden.
    MulRelocForbidden,
    /// TODO, Invalid memory address encountered.
    InvalidMemoryAddress,
    /// Failed to fetch instruction from VM during the instruction cycle.
    InstructionFetchingFailed,
    /// Error in converting the encoded instruction to a u64.
    InstructionEncodingError,
    /// TODO, this error type is never used. ResLogic constants parsing related?
    ParseResLogicError,
    /// Occurs when values of different types are subtracted.
    TypeMismatchNotFelt,
    /// Error encountered with a built-in runner.
    RunnerError,
    /// Occurs when the expected value is not a Relocatable,
    /// or when subtracting two relocatables with different segment indices.
    TypeMismatchNotRelocatable,
    /// Occurs when both built-in deductions and fallback deductions for the operands fail.
    FailedToComputeOperands,
    /// No destination register can be deduced for the given opcode.
    NoDst,
    /// Occurs when both built-in deductions and fallback deductions fail to deduce Op1.
    FailedToComputeOp1,
    /// Occurs when both built-in deductions and fallback deductions fail to deduce Op0.
    FailedToComputeOp0,
    /// Signifies that the execution run has not finished.
    RunNotFinished,
    /// Represents errors related to memory management and access within the Cairo VM.
    Memory,
};

/// Represent different error conditions that are memory-related.
pub const MemoryError = error{
    /// The amount of used cells associated with the Range Check runner is not available.
    MissingSegmentUsedSizes,
    /// The address is not in the temporary segment.
    AddressNotInTemporarySegment,
    /// Non-zero offset when it's not expected.
    NonZeroOffset,
    /// Duplicated relocation entry found.
    DuplicatedRelocation,
    /// Segment not allocated
    UnallocatedSegment,
    /// Temporary segment found while relocating (flattening) segment
    TemporarySegmentInRelocation,
    /// Inconsistent Relocation
    Relocation,
    /// Gap in memory range
    GetRangeMemoryGap,
    /// Math error
    Math,
<<<<<<< HEAD
    /// Represents errors related to unrelocated memory segments and associated operations.
    UnrelocatedMemory,
    /// Represents errors related to malformed or inconsistent public memory segments.
    MalformedPublicMemory,
=======
    /// Range Check Number is out of bounds
    RangeCheckNumberOutOfBounds,
    /// Range Check found a non int
    RangecheckNonInt,
    /// Range Check get error
    RangeCheckGetError,
>>>>>>> 57483be7
};

/// Reepresents different error conditions that occur in the built-in runners.
pub const RunnerError = error{
    /// Errors associated with computing the address of a stop pointer of RangeCheckBuiltinRunner
    /// Raised when underflow occurs (i.e., subtracting 1 from 0),
    /// or when it fails to get a value for the computed address.
    NoStopPointer,
    /// Invalid stop pointer index occured in calculation of the final stack.
    InvalidStopPointerIndex,
    /// Invalid stop pointer occured in calculation of the final stack.
    InvalidStopPointer,
    /// Raised when the conversion into a type of integer (e.g. a Felt) fails.
    BuiltinExpectedInteger,
    /// Integer value exceeds a power of two.
    IntegerBiggerThanPowerOfTwo,
};

/// Represents different error conditions that occur during mathematical operations.
pub const MathError = error{
    /// Error when attempting to perform addition between Relocatable values.
    RelocatableAdd,
    /// Error when attempting to subtract a Relocatable from an integer value.
    SubRelocatableFromInt,
    /// Error when Relocatable offset is smaller than the integer value from which it is subtracted.
    RelocatableSubUsizeNegOffset,
    /// Value is too large to be coerced to a u64.
    ValueTooLarge,
};<|MERGE_RESOLUTION|>--- conflicted
+++ resolved
@@ -55,19 +55,16 @@
     GetRangeMemoryGap,
     /// Math error
     Math,
-<<<<<<< HEAD
     /// Represents errors related to unrelocated memory segments and associated operations.
     UnrelocatedMemory,
     /// Represents errors related to malformed or inconsistent public memory segments.
     MalformedPublicMemory,
-=======
     /// Range Check Number is out of bounds
     RangeCheckNumberOutOfBounds,
     /// Range Check found a non int
     RangecheckNonInt,
     /// Range Check get error
     RangeCheckGetError,
->>>>>>> 57483be7
 };
 
 /// Reepresents different error conditions that occur in the built-in runners.

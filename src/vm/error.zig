--- conflicted
+++ resolved
@@ -293,10 +293,7 @@
     AssertionFailed,
     SplitIntNotZero,
     FromScopeError,
-<<<<<<< HEAD
     InvalidSetRange,
-=======
-
     // DictManagerError: Tried to create tracker for a dictionary on segment: when there is already a tracker for a dictionary on this segment
     CantCreateDictionaryOnTakenSegment,
     // Dict Error: No dict tracker found for segment
@@ -304,7 +301,6 @@
 
     // Wrong dict pointer supplied.
     MismatchedDictPtr,
->>>>>>> 181912ae
 };
 
 pub const InsufficientAllocatedCellsError = error{

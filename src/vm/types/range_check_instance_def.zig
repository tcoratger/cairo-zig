--- conflicted
+++ resolved
@@ -14,14 +14,6 @@
     /// For example, n_parts=8 defines the range [0, 2^128).
     n_parts: u32,
 
-<<<<<<< HEAD
-    /// Number of units per builtin
-    pub fn rangeCheckUnitsPerBuiltin(self: *Self) u32 {
-        return self.n_parts;
-    }
-
-=======
->>>>>>> 185799bf
     pub fn init() Self {
         return .{
             .ratio = 8,
@@ -29,8 +21,6 @@
         };
     }
 
-<<<<<<< HEAD
-=======
     /// Creates a new instance of `RangeCheckInstanceDef` with the specified ratio and n_parts representation.
     ///
     /// # Parameters
@@ -41,16 +31,12 @@
     /// # Returns
     ///
     /// A new `RangeCheckInstanceDef` instance with the specified parameters.
->>>>>>> 185799bf
     pub fn from(ratio: ?u32, n_parts: u32) Self {
         return .{
             .ratio = ratio,
             .n_parts = n_parts,
         };
     }
-<<<<<<< HEAD
-};
-=======
 };
 
 test "RangeCheckInstanceDef: test form" {
@@ -60,5 +46,4 @@
 
 test "RangeCheckInstanceDef: test init" {
     try std.testing.expectEqual(RangeCheckInstanceDef{ .ratio = 8, .n_parts = 8 }, RangeCheckInstanceDef.init());
-}
->>>>>>> 185799bf
+}
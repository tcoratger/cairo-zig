const std = @import("std");
const json = std.json;
const Allocator = std.mem.Allocator;

const MaybeRelocatable = @import("../memory/relocatable.zig").MaybeRelocatable;
const Relocatable = @import("../memory/relocatable.zig").Relocatable;
const ProgramError = @import("../error.zig").ProgramError;
const Felt252 = @import("../../math/fields/starknet.zig").Felt252;
const Register = @import("../instructions.zig").Register;
const Program = @import("./program.zig").Program;
const HintsCollection = @import("./program.zig").HintsCollection;
const SharedProgramData = @import("./program.zig").SharedProgramData;
const PRIME_STR = @import("../../math/fields/starknet.zig").PRIME_STR;

/// Represents a singly linked list structure specialized for storing Instructions.
pub const InstructionLinkedList = std.SinglyLinkedList(Instruction);

/// Enum representing built-in functions within the Cairo VM.
///
/// This enum defines various built-in functions available within the Cairo VM.
pub const BuiltinName = enum {
    /// Represents the output builtin.
    output,
    /// Represents the range check builtin.
    range_check,
    /// Represents the Pedersen builtin.
    pedersen,
    /// Represents the ECDSA builtin.
    ecdsa,
    /// Represents the Keccak builtin.
    keccak,
    /// Represents the bitwise builtin.
    bitwise,
    /// Represents the EC operation builtin.
    ec_op,
    /// Represents the Poseidon builtin.
    poseidon,
    /// Represents the segment arena builtin.
    segment_arena,
};

/// Represents an offset value union with immediate, value, or reference options.
///
/// This union encompasses different types of offset values: Immediate, Value, or Reference.
pub const OffsetValue = union(enum) {
    /// Immediate value within the `OffsetValue` union.
    immediate: Felt252,
    /// Value within the `OffsetValue` union.
    value: i32,
    /// Reference containing a tuple of `Register`, `i32`, and `bool` within the `OffsetValue` union.
    reference: std.meta.Tuple(&.{ Register, i32, bool }),
};

/// Tracks Ap register changes during execution.
///
/// This structure monitors Ap register progress. When an unknown change occurs,
/// the `group` increases by 1, signifying indeterminacy between register states at two locations.
///
/// Within the same `group`, `offset` mirrors Ap register changes, ensuring a consistent
/// difference between two locations.
///
/// Thus, given Ap register state at one point, it's deducible at another point within the same `group`.
pub const ApTracking = struct {
    const Self = @This();
    /// Indicates register state deducibility (increases by 1 after an unknown change).
    group: usize,
    /// Reflects Ap register changes within the same `group`.
    offset: usize,

    /// Initializes a new `ApTracking` instance.
    ///
    /// Returns:
    ///     A new `ApTracking` instance with `group` and `offset` set to 0.
    pub fn init() Self {
        return .{ .group = 0, .offset = 0 };
    }
};

/// Represents tracking data for references considering various program flows.
///
/// This structure manages reference values at a specific program location, considering all
/// possible flows that may reach that point.
const FlowTrackingData = struct {
    /// Tracks Ap register changes during execution.
    ap_tracking: ApTracking,
    /// Holds reference identifiers corresponding to various flows.
    ///
    /// If populated, this field stores reference identifiers related to different program flows.
    /// It defaults to null if no references are present.
    reference_ids: ?json.ArrayHashMap(usize) = null,
};

/// Represents an attribute with associated metadata and tracking data.
///
/// This structure defines an attribute containing information such as its name, start and end
/// program counters (pcs), a value, and optional flow tracking data.
pub const Attribute = struct {
    /// Name of the attribute.
    name: []const u8,
    /// Start program counter indicating the attribute's starting point.
    start_pc: usize,
    /// End program counter indicating the attribute's ending point.
    end_pc: usize,
    /// Value associated with the attribute.
    value: []const u8,
    /// Flow tracking data for the attribute (optional, defaults to null).
    flow_tracking_data: ?FlowTrackingData,
};

/// Represents parameters associated with a hint, including code, accessible scopes, and tracking data.
///
/// This structure defines parameters related to a hint, comprising code details, accessible scopes,
/// and flow tracking data.
pub const HintParams = struct {
    /// Code associated with the hint.
    code: []const u8,
    /// Accessible scopes for the hint.
    accessible_scopes: []const []const u8,
    /// Flow tracking data related to the hint.
    flow_tracking_data: FlowTrackingData,
};

/// Represents an instruction with associated location details.
///
/// This structure defines an instruction with start and end line/column information,
/// an input file reference, and optional parent location details.
pub const Instruction = struct {
    /// Ending line number of the instruction.
    end_line: u32,
    /// Ending column number of the instruction.
    end_col: u32,
    /// Input file details containing the filename.
    input_file: struct { filename: []const u8 },
    /// Optional parent location details (defaults to null).
    parent_location: ?json.Value = null,
    /// Optional parent location formatted as a nested `Instruction` instance for `Program` purposes (defaults to null).
    parent_location_instruction: ?std.SinglyLinkedList(Instruction) = null,
    /// Starting column number of the instruction.
    start_col: u32,
    /// Starting line number of the instruction.
    start_line: u32,
};

/// Represents a hint location including location details and prefix newline count.
///
/// This structure defines a hint location, incorporating location information
/// and the count of newlines following the "%{" symbol.
const HintLocation = struct {
    /// Location details of the hint.
    location: Instruction,
    /// Number of newlines following the "%{" symbol.
    n_prefix_newlines: u32,
};

/// Represents an instruction location with associated details.
///
/// This structure defines an instruction location, including accessible scopes,
/// flow tracking data, the instruction itself, and related hint locations.
pub const InstructionLocation = struct {
    /// Accessible scopes associated with the instruction location.
    accessible_scopes: []const []const u8,
    /// Flow tracking data specific to the instruction location.
    flow_tracking_data: ?FlowTrackingData = null,
    /// The instruction's location details.
    inst: Instruction,
    /// Array of hint locations related to the instruction.
    hints: []const HintLocation,
};

/// Represents a reference to a memory address defined for a specific program location (pc).
///
/// This structure defines a reference tied to a program counter (pc), holding a value
/// and tracking data for register (ap_tracking_data).
///
/// It may have multiple definition sites (locations) and is associated with a code element responsible for its creation.
///
/// For example,
///
/// Defines a reference 'x' to the Ap register tied to the current instruction.
///
/// [ap] = 5, ap++;
///
/// As 'ap' incremented, the reference evaluates to (ap - 1) instead of 'ap'.
///
/// [ap] = [x] * 2, ap++;
///
/// This instruction translates to '[ap] = [ap - 1] * 2, ap++',
/// setting 'ap' to the calculated value of 10.
pub const Reference = struct {
    /// Tracking data for the register associated with the reference.
    ap_tracking_data: ApTracking,
    /// Program counter (pc) tied to the reference (optional, defaults to null).
    pc: ?usize,
    /// Value of the reference.
    value: []const u8,
};

/// Represents a manager for references to memory addresses defined for specific program locations (pcs).
///
/// This structure maintains a list of references (`references`)
pub const ReferenceManager = struct {
    const Self = @This();

    /// List of references managed by the `ReferenceManager`.
    references: std.ArrayList(Reference),

    /// Initializes a new `ReferenceManager` instance.
    ///
    /// # Params:
    ///   - `allocator`: The allocator used to initialize the instance.
    pub fn init(allocator: Allocator) Self {
        return .{ .references = std.ArrayList(Reference).init(allocator) };
    }

    /// Deinitializes the `ReferenceManager`, freeing allocated memory.
    pub fn deinit(self: Self) void {
        self.references.deinit();
    }
};

/// Represents an identifier member within a structure.
///
/// This structure defines an identifier member, which may contain a Cairo type,
/// an offset value, and an associated value.
const IdentifierMember = struct {
    /// Optional Cairo type associated with the member (defaults to null).
    cairo_type: ?[]const u8 = null,
    /// Optional offset value (defaults to null).
    offset: ?usize = null,
    /// Optional value associated with the member (defaults to null).
    value: ?[]const u8 = null,
};

/// This structure defines an identifier.
///
/// It encompasses various details such as program counter (pc), type information,
/// decorators, value, size, full name, associated references, members with their details,
/// and Cairo type.
pub const Identifier = struct {
    /// Program counter (pc) tied to the identifier (optional, defaults to null).
    pc: ?usize = null,
    /// Type information associated with the identifier (optional, defaults to null).
    type: ?[]const u8 = null,
    destination: ?[]const u8 = null,
    /// Decorators related to the identifier (optional, defaults to null).
    decorators: ?[]const []const u8 = null,
    /// Value associated with the identifier (optional, defaults to null).
    value: ?i256 = null,
    /// Value as a Felt252 associated with the identifier (optional, defaults to null).
    valueFelt: ?Felt252 = null,
    /// Size information related to the identifier (optional, defaults to null).
    size: ?usize = null,
    /// Full name of the identifier (optional, defaults to null).
    full_name: ?[]const u8 = null,
    /// References linked to the identifier (optional, defaults to null).
    references: ?[]const Reference = null,
    /// Members associated with the identifier (optional, defaults to null).
    members: ?json.ArrayHashMap(IdentifierMember) = null,
    /// Cairo type information for the identifier (optional, defaults to null).
    cairo_type: ?[]const u8 = null,
};

/// Represents debug information associated with a program.
pub const DebugInfo = struct {
    /// File contents associated with debug information.
    file_contents: ?json.ArrayHashMap([]const u8) = null,
    /// Instruction locations linked with debug information.
    instruction_locations: ?json.ArrayHashMap(InstructionLocation) = null,
};

/// Represents a program in JSON format.
pub const ProgramJson = struct {
    const Self = @This();
    /// List of attributes.
    attributes: ?[]Attribute = null,
    /// List of builtins.
    builtins: ?[]const []const u8 = null,
    /// Compiler version information.
    compiler_version: ?[]const u8 = null,
    /// Program data.
    data: ?[]const []const u8 = null,
    /// Debug information.
    debug_info: ?DebugInfo = null,
    /// Hints associated with the program.
    hints: ?json.ArrayHashMap([]const HintParams) = null,
    /// Identifiers within the program.
    identifiers: ?json.ArrayHashMap(Identifier) = null,
    /// Main scope details.
    main_scope: ?[]const u8 = null,
    /// Prime data.
    prime: ?[]const u8 = null,
    /// Reference manager containing references.
    reference_manager: ?struct {
        /// List of references.
        references: ?[]const Reference = null,
    } = null,

    /// Attempts to parse the compilation artifact of a Cairo v0 program from a JSON file.
    ///
    /// This function reads a JSON file containing program information in the Cairo v0 format
    /// and attempts to parse it into a `ProgramJson` struct.
    ///
    /// # Arguments
    /// - `allocator`: The allocator used for reading the JSON file and parsing it.
    /// - `filename`: The location of the program JSON file.
    ///
    /// # Returns
    /// A parsed `ProgramJson` instance if successful.
    ///
    /// # Errors
    /// - If loading the file fails.
    /// - If the file has incompatible JSON structure with respect to the `ProgramJson` struct.
    pub fn parseFromFile(allocator: Allocator, filename: []const u8) !json.Parsed(Self) {
        // Open the file for reading
        const file = try std.fs.cwd().openFile(filename, .{});
        defer file.close();

        // Read the entire file content into a buffer using the provided allocator
        const buffer = try file.readToEndAlloc(
            allocator,
            try file.getEndPos(),
        );
        defer allocator.free(buffer);

        // Parse the JSON content from the buffer into a `ProgramJson` struct
        return try parseFromString(allocator, buffer);
    }

    /// Parses a JSON string buffer into a `ProgramJson` instance.
    ///
    /// This function takes a JSON string buffer and attempts to parse it into a `ProgramJson` struct.
    ///
    /// # Arguments
    /// - `allocator`: The allocator used for parsing the JSON string buffer.
    /// - `buffer`: The JSON string buffer containing the program information.
    ///
    /// # Returns
    /// A parsed `ProgramJson` instance if successful.
    ///
    /// # Errors
    /// - If parsing the JSON string buffer fails.
    /// - If there are unknown fields in the JSON, unless the 'ignore_unknown_fields' flag is set to true.
    pub fn parseFromString(allocator: Allocator, buffer: []const u8) !json.Parsed(Self) {
        // Parse the JSON string buffer into a `ProgramJson` struct
        const parsed = try json.parseFromSlice(
            Self,
            allocator,
            buffer,
            .{
                // Always allocate memory during parsing
                .allocate = .alloc_always,
                // Ignore unknown fields while parsing
                .ignore_unknown_fields = true,
            },
        );
        errdefer parsed.deinit();

        // Return the parsed `ProgramJson` instance
        return parsed;
    }

    /// Parses a compilation artifact of a Cairo v0 program in JSON format.
    ///
    /// This function extracts relevant information from the provided JSON structure
    /// representing a Cairo v0 program compilation artifact. It constructs a `Program`
    /// instance encapsulating the program's metadata, constants, builtins, and other necessary data.
    ///
    /// # Arguments
    /// - `allocator`: The allocator for memory allocation during parsing.
    /// - `entrypoint`: An optional pointer to the entrypoint identifier's name within the program.
    ///
    /// # Returns
    /// - On success: A parsed `Program` instance.
    /// - On failure: An appropriate `ProgramError` indicating the encountered issue.
    ///
    /// # Errors
    /// - If the program's prime data differs from the expected value.
    /// - If the specified entrypoint identifier is not found.
    /// - If constants within the program lack associated values.
    ///
    /// # Remarks
    /// This function is responsible for converting a JSON representation of a Cairo v0 program
    /// into an internal `Program` structure, enabling subsequent processing and execution.
    ///
    /// The process involves extracting various program elements, including entrypoints, constants,
    /// error messages, instruction locations, and identifiers with associated metadata.
    ///
    /// To use this function effectively, ensure correct and compatible JSON data representing a Cairo v0 program.
    pub fn parseProgramJson(self: *Self, allocator: Allocator, entrypoint: ?*[]const u8) !Program {
        // Check if the prime string matches the expected value.
        if (!std.mem.eql(u8, PRIME_STR, self.prime.?))
            return ProgramError.PrimeDiffers;

        // Obtain the entrypoint's program counter.
        const entrypoint_pc = try self.getEntrypointPc(allocator, entrypoint);

        // Defer freeing the memory allocated for the entrypoint key.
        if (entrypoint_pc[0]) |*e| {
            defer allocator.free(e.*);
        }

        // Construct and return a `Program` instance.
        return .{
            .shared_program_data = .{
                .data = try self.readData(allocator),
                .hints_collection = self.getHintsCollections(allocator),
                .main = entrypoint_pc[1],
                .start = self.getStartPc(),
                .end = self.getEndPc(),
                .error_message_attributes = try self.getErrorMessageAttributes(allocator),
                .instruction_locations = try self.getInstructionLocations(allocator),
                .identifiers = try self.getIdentifiers(allocator),
                .reference_manager = try Program.getReferenceList(
                    allocator,
                    &self.reference_manager.?.references.?,
                ),
            },
            .constants = try self.getConstants(allocator),
            .builtins = try self.getBuiltins(allocator),
        };
    }

    /// Takes the `data` array of a json compilation artifact of a v0 cairo program, which contains an array of hexidecimal strings, and reads them as an array of `MaybeRelocatable`'s to be read into the vm memory.
    ///
    /// # Arguments
    /// - `allocator`: The allocator for reading the json file and parsing it.
    /// - `filename`: The location of the program json file.
    ///
    /// # Returns
    /// - An ArrayList of `MaybeRelocatable`'s
    ///
    /// # Errors
    /// - If the string in the array is not able to be treated as a hex string to be parsed as an u256
    pub fn readData(self: Self, allocator: Allocator) !std.ArrayList(MaybeRelocatable) {
        var parsed_data = std.ArrayList(MaybeRelocatable).init(allocator);
        errdefer parsed_data.deinit();

        for (self.data.?) |instruction| {
            try parsed_data.append(MaybeRelocatable.fromU256(try std.fmt.parseInt(
                u256,
                instruction[2..],
                16,
            )));
        }
        return parsed_data;
    }

    /// Extracts built-in names from a Cairo v0 program's attributes and populates an `ArrayList` with `BuiltinName` instances.
    ///
    /// # Arguments
    /// - `allocator`: The allocator for managing memory during extraction.
    ///
    /// # Returns
    /// An `ArrayList` containing `BuiltinName` instances extracted from the program's attributes.
    ///
    /// # Errors
    /// - If a built-in name is not found in the provided layout.
    pub fn getBuiltins(self: *Self, allocator: Allocator) !std.ArrayList(BuiltinName) {
        // Initialize an array list for storing built-in names.
        var builtins = std.ArrayList(BuiltinName).init(allocator);
        // Deinitialize the array list in case of errors.
        errdefer builtins.deinit();

        // Collects built-in names and adds them to the builtins list.
        for (0..self.attributes.?.len) |i| {
            if (self.builtins != null and i < self.builtins.?.len) {
                // Convert the string to the corresponding BuiltinName enum value and append it.
                try builtins.append(std.meta.stringToEnum(
                    BuiltinName,
                    self.builtins.?[i],
                ) orelse
                    return ProgramError.UnsupportedBuiltin);
            }
        }

        // Return the populated array list of built-in names.
        return builtins;
    }

    /// Retrieves the constants defined within a Cairo v0 program by extracting them from the identifiers and their associated values.
    ///
    /// # Arguments
    /// - `allocator`: The allocator for managing memory during extraction.
    ///
    /// # Returns
    /// A `StringHashMap` containing `Felt252` values associated with their respective identifier keys representing constants within the program.
    ///
    /// # Errors
    /// - If a constant is found without an associated value.
    pub fn getConstants(self: *Self, allocator: Allocator) !std.StringHashMap(Felt252) {
        // Initialize a hashmap to store constants.
        var constants = std.StringHashMap(Felt252).init(allocator);
        // Deinitialize the hashmap in case of errors.
        errdefer constants.deinit();

        // Iterate over identifiers to populate the constants hashmap.
        for (self.identifiers.?.map.keys(), self.identifiers.?.map.values()) |key, value| {
            // Check if the identifier represents a constant.
            if (value.type) |t| {
                if (std.mem.eql(u8, t, "const")) {
                    // Attempt to add the constant to the hashmap.
                    try constants.put(
                        key,
                        // Convert the value to Felt252 and add it to the hashmap.
                        if (value.value) |v| Felt252.fromSignedInteger(v) else return ProgramError.ConstWithoutValue,
                    );
                }
            }
        }

        // Return the populated constants hashmap.
        return constants;
    }

    /// Collects error message attributes from the program's attributes.
    ///
    /// This function iterates through the provided attributes of a Cairo v0 program
    /// and collects attributes with the name "error_message", adding them to a list
    /// of attributes related to error messages.
    ///
    /// # Arguments
    /// - `allocator`: The allocator for memory allocation during attribute collection.
    ///
    /// # Returns
    /// - An ArrayList of `Attribute` instances related to error messages.
    pub fn getErrorMessageAttributes(self: *Self, allocator: Allocator) !std.ArrayList(Attribute) {
        // Initialize an array list to store error message attributes.
        var error_message_attributes = std.ArrayList(Attribute).init(allocator);
        // Deinitialize the array list in case of errors.
        errdefer error_message_attributes.deinit();

        // Iterate through the attributes and collect those named "error_message".
        for (self.attributes.?) |attribute| {
            // Check if the attribute name matches "error_message".
            if (std.mem.eql(u8, attribute.name, "error_message")) {
                // Append the attribute to the error message attributes list.
                try error_message_attributes.append(attribute);
            }
        }

        // Return the collected error message attributes.
        return error_message_attributes;
    }

    /// Collects identifiers and associated metadata into a hashmap.
    ///
    /// This function iterates through the provided identifiers' map of a Cairo v0 program
    /// and constructs a hashmap containing identifiers as keys and their metadata as values.
    ///
    /// # Arguments
    /// - `allocator`: The allocator for memory allocation during identifier collection.
    ///
    /// # Returns
    /// - A StringHashMap of `Identifier` instances containing program identifiers and metadata.
    pub fn getIdentifiers(self: *Self, allocator: Allocator) !std.StringHashMap(Identifier) {
        // Initialize a StringHashMap to store identifiers and metadata.
        var identifiers = std.StringHashMap(Identifier).init(allocator);
        // Deinitialize the hashmap in case of errors.
        errdefer identifiers.deinit();

        // Iterate through the identifiers and populate the hashmap with metadata.
        for (self.identifiers.?.map.keys(), self.identifiers.?.map.values()) |key, value| {
            var val = value;
            // If the identifier has a numeric value, convert it to Felt252 and update the valueFelt field.
            if (val.value) |v| {
                val.valueFelt = Felt252.fromSignedInteger(v);
            }
            // Put the identifier and its metadata into the hashmap.
            try identifiers.put(key, val);
        }

        // Return the populated hashmap of identifiers.
        return identifiers;
    }

    /// Retrieves and organizes debug information related to instruction locations.
    ///
    /// This function extracts and organizes debug information concerning instruction locations
    /// from the provided `debug_info` of a Cairo v0 program compilation artifact.
    ///
    /// # Arguments
    /// - `allocator`: The allocator for memory allocation during instruction location retrieval.
    ///
    /// # Returns
    /// - A StringHashMap containing debug information related to instruction locations.
    ///   Keys represent the location identifier, and values encapsulate instruction location metadata.
    pub fn getInstructionLocations(self: *Self, allocator: Allocator) !std.StringHashMap(InstructionLocation) {
        // Initialize a StringHashMap to store instruction locations and their metadata.
        var instruction_locations = std.StringHashMap(InstructionLocation).init(allocator);
        // Deinitialize the hashmap in case of errors.
        errdefer instruction_locations.deinit();

        // Check if debug information related to instruction locations exists.
        if (self.debug_info.?.instruction_locations) |il| {
            // Iterate through the keys and values in the instruction locations map.
            for (il.map.keys(), il.map.values()) |key, *value| {
                // Initialize a linked list and a pointer to the parent location.
                var list = InstructionLinkedList{};
                var parent_location = value.inst.parent_location;

                // Process each parent location in the instruction.
                while (parent_location) |p| {
                    // Retrieve content for the current parent location.
                    const p_content = p.array.items[0].object;

                    // Create and allocate a new Node for the linked list.
                    const instruction = try allocator.create(InstructionLinkedList.Node);
                    errdefer allocator.destroy(instruction);

                    // Assign values to the Node based on the parent location content.
                    instruction.* = InstructionLinkedList.Node{ .data = .{
                        .end_col = @intCast(p_content.get("end_col").?.integer),
                        .end_line = @intCast(p_content.get("end_line").?.integer),
                        .input_file = .{
                            .filename = p_content.get("input_file").?.object.get("filename").?.string,
                        },
                        .start_col = @intCast(p_content.get("start_col").?.integer),
                        .start_line = @intCast(p_content.get("start_line").?.integer),
                    } };

                    // Insert the newly created Node into the linked list.
                    if (list.len() == 0) {
                        list.prepend(instruction);
                    } else {
                        InstructionLinkedList.Node.findLast(list.first.?).insertAfter(instruction);
                    }
                    parent_location = p_content.get("parent_location");
                }

                // Set the parent location instruction list in the value struct.
                if (list.len() > 0)
                    value.inst.parent_location_instruction = list;

                // Put each key-value pair into the instruction_locations hashmap.
                try instruction_locations.put(key, value.*);
            }
        }

        // Return the populated hashmap of instruction locations.
        return instruction_locations;
    }

    /// Retrieves the program counter (pc) for the start of the main function.
    ///
    /// This function retrieves the program counter (pc) indicating the start of the main function
    /// within the Cairo v0 program's identifiers. If the program counter is found, it is returned;
    /// otherwise, it returns null.
    ///
    /// # Returns
    /// - If found: The program counter (pc) for the start of the main function.
    /// - If not found: Null.
    pub fn getStartPc(self: *Self) ?usize {
        // Check if the identifier for the start of the main function exists in identifiers.
        if (self.identifiers.?.map.get("__main__.__start__")) |identifier| {
            // Return the program counter (pc) for the start of the main function.
            return identifier.pc;
        }
        // Return null if the start of the main function identifier is not found.
        return null;
    }

    /// Retrieves the program counter (pc) for the end of the main function.
    ///
    /// This function retrieves the program counter (pc) indicating the end of the main function
    /// within the Cairo v0 program's identifiers. If the program counter is found, it is returned;
    /// otherwise, it returns null.
    ///
    /// # Returns
    /// - If found: The program counter (pc) for the end of the main function.
    /// - If not found: Null.
    pub fn getEndPc(self: *Self) ?usize {
        // Check if the identifier for the end of the main function exists in identifiers.
        if (self.identifiers.?.map.get("__main__.__end__")) |identifier| {
            // Return the program counter (pc) for the end of the main function.
            return identifier.pc;
        }
        // Return null if the end of the main function identifier is not found.
        return null;
    }

    /// Retrieves the program counter (PC) associated with the specified entrypoint identifier.
    ///
    /// This function aims to obtain the program counter linked to the provided entrypoint identifier.
    /// If the identifier exists in the program's identifiers map, it returns a tuple containing the entrypoint
    /// identifier's concatenated key and its associated program counter (PC). If not found, it returns a tuple
    /// with null values.
    ///
    /// # Arguments
    /// - `self`: A reference to the program instance.
    /// - `allocator`: The allocator for managing memory.
    /// - `entrypoint`: An optional pointer to the entrypoint identifier's name within the program.
    ///
    /// # Returns
    /// A tuple containing the entrypoint identifier's concatenated key and its corresponding program counter (PC)
    /// if the identifier exists. If not found, it returns a tuple with null values.
    ///
    /// # Errors
    /// - If the specified entrypoint identifier is not found within the program.
    pub fn getEntrypointPc(
        self: *Self,
        allocator: Allocator,
        entrypoint: ?*[]const u8,
    ) !std.meta.Tuple(&.{ ?[]u8, ?usize }) {
        // Check if an entrypoint is provided.
        return if (entrypoint) |e| blk: {
            // Concatenate the entrypoint identifier with "__main__."
            const key = try std.mem.concat(
                allocator,
                u8,
                &[_][]const u8{ "__main__.", e.* },
            );
            // Defer freeing the memory allocated for the key.
            errdefer allocator.free(key);

            // Check if the entrypoint identifier exists in the identifiers map.
            if (self.identifiers.?.map.get(key)) |entrypoint_identifier| {
                // Return the key and its associated program counter.
                break :blk .{ key, entrypoint_identifier.pc };
            } else {
                // Return an error if the entrypoint identifier is not found.
                return ProgramError.EntrypointNotFound;
            }
        } else .{ null, null }; // Return null values if no entrypoint is provided.
    }

    pub fn transformParentLocation(parent_location: std.json.ObjectMap) Instruction {
        return .{
            .end_col = @intCast(parent_location.get("end_col").?.integer),
            .end_line = @intCast(parent_location.get("end_line").?.integer),
            .input_file = .{
                .filename = parent_location.get("input_file").?.object.get("filename").?.string,
            },
            .start_col = @intCast(parent_location.get("start_col").?.integer),
            .start_line = @intCast(parent_location.get("start_line").?.integer),
        };
    }

    pub fn getHintsCollections(self: *Self, allocator: Allocator) HintsCollection {
        _ = self;
        var hints_collection = HintsCollection.init(allocator);
        errdefer hints_collection.deinit();

        // TODO: make implementation

        return hints_collection;
    }
};

// ************************************************************
// *                         TESTS                            *
// ************************************************************
const expect = std.testing.expect;
const expectEqual = std.testing.expectEqual;
const expectError = std.testing.expectError;
const expectEqualStrings = std.testing.expectEqualStrings;
const expectEqualSlices = std.testing.expectEqualSlices;

test "ProgramJson cannot be initialized from nonexistent json file" {
    try expectError(
        error.FileNotFound,
        ProgramJson.parseFromFile(
            std.testing.allocator,
            "nonexistent.json",
        ),
    );
}

test "ProgramJson can be initialized from json file with correct program data" {
    // Allocate memory for testing purposes using std.testing.allocator.
    const allocator = std.testing.allocator;

    // Define a buffer to hold the absolute path of the JSON file.
    var buffer: [std.fs.MAX_PATH_BYTES]u8 = undefined;

    // Parse the ProgramJson from the JSON file for testing.
    var parsed_program = try ProgramJson.parseFromFile(
        allocator,
        try std.os.realpath("cairo_programs/fibonacci.json", &buffer),
    );
    defer parsed_program.deinit(); // Ensure deallocation after the test.

    // Read the data from the parsed ProgramJson.
    const data = try parsed_program.value.readData(allocator);
    // Deallocate the data after the test.
    defer data.deinit();

    // Define expected data obtained from the JSON file.
    const expected_data: []const []const u8 = &[_][]const u8{
        "0x480680017fff8000",
        "0x1",
        "0x480680017fff8000",
        "0x1",
        "0x480680017fff8000",
        "0xa",
        "0x1104800180018000",
        "0x5",
        "0x400680017fff7fff",
        "0x90",
        "0x208b7fff7fff7ffe",
        "0x20780017fff7ffd",
        "0x5",
        "0x480a7ffc7fff8000",
        "0x480a7ffc7fff8000",
        "0x208b7fff7fff7ffe",
        "0x482a7ffc7ffb8000",
        "0x480a7ffc7fff8000",
        "0x48127ffe7fff8000",
        "0x482680017ffd8000",
        "0x800000000000011000000000000000000000000000000000000000000000000",
        "0x1104800180018000",
        "0x800000000000010fffffffffffffffffffffffffffffffffffffffffffffff7",
        "0x208b7fff7fff7ffe",
    };

    // Ensure the length of expected data matches the parsed data.
    try expectEqual(expected_data.len, data.items.len);

    // Iterate through each item in the parsed data.
    for (0..expected_data.len) |idx| {
        // Initialize a list to store hexadecimal representations.
        var hex_list = std.ArrayList(u8).init(allocator);
        // Deallocate after each iteration.
        defer hex_list.deinit();

        // Convert the felt integer to a hexadecimal representation.
        try std.fmt.format(
            hex_list.writer(),
            "0x{x}",
            .{data.items[idx].felt.toInteger()},
        );

        // Ensure the generated hexadecimal string matches the expected value.
        try expectEqualStrings(expected_data[idx], hex_list.items);
    }
}

test "ProgramJson: parseFromFile should return a parsed ProgramJson instance from a valid JSON A" {
    // Buffer to store the path of the JSON file
    var buffer: [std.fs.MAX_PATH_BYTES]u8 = undefined;

    // Attempting to parse a ProgramJson instance from a JSON file
    var parsed_program = try ProgramJson.parseFromFile(
        std.testing.allocator,
        try std.os.realpath(
            "cairo_programs/manually_compiled/valid_program_a.json",
            &buffer,
        ),
    );
    // Deinitializing parsed_program at the end of the scope
    defer parsed_program.deinit();

    // Expecting equality for a specific string field in the parsed JSON
    try expectEqualStrings(
        "0x800000000000011000000000000000000000000000000000000000000000001",
        parsed_program.value.prime.?,
    );

    // Expecting that a certain field in the parsed JSON has an empty array or is not present
    try expect(parsed_program.value.builtins.?.len == 0);

    // Expecting that a certain field in the parsed JSON has an array of length 6
    try expect(parsed_program.value.data.?.len == 6);

    // Expecting equality for a specific numeric value extracted from identifiers in the parsed JSON
    try expectEqual(
        @as(usize, 0),
        parsed_program.value.identifiers.?.map.get("__main__.main").?.pc,
    );
}

test "ProgramJson: parseFromFile should return a parsed ProgramJson instance from a valid JSON B" {
    // Buffer to store the path of the JSON file
    var buffer: [std.fs.MAX_PATH_BYTES]u8 = undefined;

    // Attempting to parse a ProgramJson instance from a JSON file
    var parsed_program = try ProgramJson.parseFromFile(
        std.testing.allocator,
        try std.os.realpath(
            "cairo_programs/manually_compiled/valid_program_b.json",
            &buffer,
        ),
    );
    // Deinitializing parsed_program at the end of the scope
    defer parsed_program.deinit();

    // Expecting equality for a specific string field in the parsed JSON
    try expectEqualStrings(
        "0x800000000000011000000000000000000000000000000000000000000000001",
        parsed_program.value.prime.?,
    );

    // Expected builtins to compare against the parsed JSON builtins
    const expected_builtins = [_][]const u8{
        "output",
        "range_check",
    };

    // Loop through parsed JSON builtins and compare with expected builtins
    for (parsed_program.value.builtins.?, 0..) |builtin, i| {
        try expectEqualStrings(expected_builtins[i], builtin);
    }

    // Expecting that a certain field in the parsed JSON has an array of length 24
    try expect(parsed_program.value.data.?.len == 24);

    // Expecting equality for a specific numeric value extracted from identifiers in the parsed JSON
    try expectEqual(
        @as(usize, 13),
        parsed_program.value.identifiers.?.map.get("__main__.main").?.pc,
    );
}

test "ProgramJson: parseFromString should return a parsed ProgramJson instance from string" {
    const valid_json =
        \\  {
        \\     "prime": "0x800000000000011000000000000000000000000000000000000000000000001",
        \\     "attributes": [],
        \\    "debug_info": {
        \\        "instruction_locations": {}
        \\    },
        \\    "builtins": [],
        \\ "data": [
        \\    "0x480680017fff8000",
        \\    "0x3e8",
        \\    "0x480680017fff8000",
        \\    "0x7d0",
        \\    "0x48307fff7ffe8000",
        \\    "0x208b7fff7fff7ffe"
        \\ ],
        \\ "identifiers": {
        \\    "__main__.main": {
        \\        "decorators": [],
        \\        "pc": 0,
        \\        "type": "function"
        \\    },
        \\    "__main__.main.Args": {
        \\        "full_name": "__main__.main.Args",
        \\        "members": {},
        \\        "size": 0,
        \\        "type": "struct"
        \\    },
        \\    "__main__.main.ImplicitArgs": {
        \\        "full_name": "__main__.main.ImplicitArgs",
        \\        "members": {},
        \\        "size": 0,
        \\        "type": "struct"
        \\    }
        \\ },
        \\ "hints": {
        \\     "0": [
        \\        {
        \\            "accessible_scopes": [
        \\                "starkware.cairo.common.alloc",
        \\               "starkware.cairo.common.alloc.alloc"
        \\           ],
        \\         "code": "memory[ap] = segments.add()",
        \\       "flow_tracking_data": {
        \\          "ap_tracking": {
        \\"group": 0,
        \\ "offset": 0
        \\ },
        \\ "reference_ids": {
        \\     "starkware.cairo.common.math.split_felt.high": 0,
        \\    "starkware.cairo.common.math.split_felt.low": 14,
        \\      "starkware.cairo.common.math.split_felt.range_check_ptr": 16,
        \\       "starkware.cairo.common.math.split_felt.value": 12
        \\      }
        \\     }
        \\   }
        \\    ]
        \\   },
        \\    "reference_manager": {
        \\       "references": [
        \\            {
        \\                "ap_tracking_data": {
        \\                     "group": 0,
        \\                    "offset": 0
        \\               },
        \\               "pc": 0,
        \\               "value": "[cast(fp + (-4), felt*)]"
        \\           },
        \\          {
        \\               "ap_tracking_data": {
        \\                    "group": 0,
        \\                    "offset": 0
        \\               },
        \\                "pc": 0,
        \\                "value": "[cast(fp + (-3), felt*)]"
        \\            },
        \\           {
        \\              "ap_tracking_data": {
        \\                  "group": 0,
        \\                    "offset": 0
        \\              },
        \\               "pc": 0,
        \\             "value": "cast([fp + (-3)] + 2, felt)"
        \\           },
        \\           {
        \\               "ap_tracking_data": {
        \\                   "group": 0,
        \\                    "offset": 0
        \\                },
        \\                "pc": 0,
        \\                 "value": "[cast(fp, felt**)]"
        \\             }
        \\         ]
        \\      }
        \\  }
    ;

    // Parsing the JSON string into a `ProgramJson` instance
    var parsed_program = try ProgramJson.parseFromString(std.testing.allocator, valid_json);
    defer parsed_program.deinit();

    // Expectation: prime value matches
    try expectEqualStrings(
        "0x800000000000011000000000000000000000000000000000000000000000001",
        parsed_program.value.prime.?,
    );

    // Expectation: length of builtins is 0
    try expect(parsed_program.value.builtins.?.len == 0);

    // Expectation: `pc` value for "__main__.main" identifier is 0
    try expect(parsed_program.value.identifiers.?.map.get("__main__.main").?.pc == 0);

    // Expectation: Data array matches the expected values
    const expected_data = [_][]const u8{
        "0x480680017fff8000",
        "0x3e8",
        "0x480680017fff8000",
        "0x7d0",
        "0x48307fff7ffe8000",
        "0x208b7fff7fff7ffe",
    };
    for (parsed_program.value.data.?, 0..) |data, i| {
        try expectEqualStrings(expected_data[i], data);
    }

    // Read the data from the parsed ProgramJson.
    const data_vec = try parsed_program.value.readData(std.testing.allocator);
    // Deallocate the data after the test.
    defer data_vec.deinit();

    // Initialize an array list to hold the expected data using MaybeRelocatable type.
    const expected_data_vec = [_]MaybeRelocatable{
        MaybeRelocatable.fromU256(5189976364521848832),
        MaybeRelocatable.fromU256(1000),
        MaybeRelocatable.fromU256(5189976364521848832),
        MaybeRelocatable.fromU256(2000),
        MaybeRelocatable.fromU256(5201798304953696256),
        MaybeRelocatable.fromU256(2345108766317314046),
    };

    // Compare the items in the expected and parsed data arrays.
    try expectEqualSlices(MaybeRelocatable, &expected_data_vec, data_vec.items);

    // Expectation: Code in hints matches an expected string
    try expectEqualStrings(
        "memory[ap] = segments.add()",
        parsed_program.value.hints.?.map.get("0").?[0].code,
    );

    // Defining an array of expected accessible scopes
    const expected_hint_accessible_scope = [_][]const u8{
        "starkware.cairo.common.alloc",
        "starkware.cairo.common.alloc.alloc",
    };

    // Looping through the accessible scopes extracted from the parsed JSON and comparing them with expected values
    for (parsed_program.value.hints.?.map.get("0").?[0].accessible_scopes, 0..) |accessible_scope, i| {
        try expectEqualStrings(expected_hint_accessible_scope[i], accessible_scope);
    }

    // Expecting equality for ApTracking's ap_tracking field extracted from parsed JSON
    try expectEqual(
        ApTracking{ .group = 0, .offset = 0 },
        parsed_program.value.hints.?.map.get("0").?[0].flow_tracking_data.ap_tracking,
    );

    // Expecting equality for specific numeric values from reference_ids in flow_tracking_data
    try expectEqual(
        @as(usize, 0),
        parsed_program.value.hints.?.map.get("0").?[0].flow_tracking_data.reference_ids.?.map.get("starkware.cairo.common.math.split_felt.high"),
    );
    try expectEqual(
        @as(usize, 14),
        parsed_program.value.hints.?.map.get("0").?[0].flow_tracking_data.reference_ids.?.map.get("starkware.cairo.common.math.split_felt.low"),
    );
    try expectEqual(
        @as(usize, 16),
        parsed_program.value.hints.?.map.get("0").?[0].flow_tracking_data.reference_ids.?.map.get("starkware.cairo.common.math.split_felt.range_check_ptr"),
    );
    try expectEqual(
        @as(usize, 12),
        parsed_program.value.hints.?.map.get("0").?[0].flow_tracking_data.reference_ids.?.map.get("starkware.cairo.common.math.split_felt.value"),
    );

    // Defining an array of expected Reference values
    const expected_reference_manager = [_]Reference{
        .{ .ap_tracking_data = .{ .group = 0, .offset = 0 }, .pc = 0, .value = "[cast(fp + (-4), felt*)]" },
        .{ .ap_tracking_data = .{ .group = 0, .offset = 0 }, .pc = 0, .value = "[cast(fp + (-3), felt*)]" },
        .{ .ap_tracking_data = .{ .group = 0, .offset = 0 }, .pc = 0, .value = "cast([fp + (-3)] + 2, felt)" },
        .{ .ap_tracking_data = .{ .group = 0, .offset = 0 }, .pc = 0, .value = "[cast(fp, felt**)]" },
    };

    // Looping through the reference manager references extracted from parsed JSON and comparing them with expected values
    for (parsed_program.value.reference_manager.?.references.?, 0..) |ref, i| {
        try expectEqual(expected_reference_manager[i].ap_tracking_data, ref.ap_tracking_data);
        try expectEqual(expected_reference_manager[i].pc, ref.pc);
        try expectEqualStrings(expected_reference_manager[i].value, ref.value);
    }
}


test "ProgramJson: parseProgramJson should parse a Cairo v0 JSON Program and convert it to a Program" {
    // Get the absolute path of the current working directory.
    var buffer: [std.fs.MAX_PATH_BYTES]u8 = undefined;
    const path = try std.os.realpath("cairo_programs/fibonacci.json", &buffer);
    // Parse the JSON file into a `ProgramJson` structure
    var parsed_program = try ProgramJson.parseFromFile(std.testing.allocator, path);
    defer parsed_program.deinit();

    // Specify the entrypoint identifier
    var entrypoint: []const u8 = "main";
    // Parse the program JSON into a `Program` structure
    var program = try parsed_program.value.parseProgramJson(
        std.testing.allocator,
        &entrypoint,
    );
    defer program.deinit(std.testing.allocator);

    // Test the builtins count
    try expect(program.builtins.items.len == 0);

    // Test the count of constants within the program
    try expectEqual(@as(usize, 2), program.constants.count());

    // Test individual constant values within the program
    try expectEqual(Felt252.fromInteger(0), program.constants.get("__main__.fib.SIZEOF_LOCALS").?);
    try expectEqual(Felt252.fromInteger(0), program.constants.get("__main__.main.SIZEOF_LOCALS").?);

    // Test hints collection count within shared_program_data
    try expect(program.shared_program_data.hints_collection.hints.items.len == 0);
    // Test hints_ranges count within shared_program_data
    try expectEqual(
        @as(usize, 0),
        program.shared_program_data.hints_collection.hints_ranges.count(),
    );

    // Test various attributes and properties within shared_program_data
    try expectEqual(@as(?usize, 0), program.shared_program_data.main);
    try expectEqual(@as(?usize, null), program.shared_program_data.start);
    try expectEqual(@as(?usize, null), program.shared_program_data.end);
    try expect(program.shared_program_data.error_message_attributes.items.len == 0);
    try expectEqual(
        @as(usize, 16),
        program.getInstructionLocations().?.count(),
    );

    // Test a specific instruction location within shared_program_data
    const instruction_location_0 = program.getInstructionLocation("0").?;

    // Define an array containing expected accessible scopes
    const expected_accessible_scopes = [_][]const u8{ "__main__", "__main__.main" };

    // Loop through accessible_scopes and compare with expected values
    for (0..instruction_location_0.accessible_scopes.len) |i| {
        try expectEqualStrings(
            expected_accessible_scopes[i],
            instruction_location_0.accessible_scopes[i],
        );
    }

    // Test ApTracking data within instruction_location_0
    try expectEqual(
        ApTracking{ .group = 0, .offset = 0 },
        instruction_location_0.flow_tracking_data.?.ap_tracking,
    );

    // Test the count of reference_ids within flow_tracking_data
    try expectEqual(
        @as(usize, 0),
        instruction_location_0.flow_tracking_data.?.reference_ids.?.map.count(),
    );

    // Test various properties of the instruction (e.g., start and end positions, parent_location, filename)
    try expect(instruction_location_0.inst.end_line == 3);
    try expect(instruction_location_0.inst.end_col == 29);
    try expect(instruction_location_0.inst.parent_location == null);
    try expect(instruction_location_0.inst.start_col == 28);
    try expect(instruction_location_0.inst.start_line == 3);
    try expectEqualStrings(
        "cairo_programs/fibonacci.cairo",
        instruction_location_0.inst.input_file.filename,
    );

    // Test the count of hints within instruction_location_0
    try expect(instruction_location_0.hints.len == 0);

    // Test the count of identifiers within shared_program_data
    try expectEqual(@as(usize, 17), program.shared_program_data.identifiers.count());

    // Access a specific identifier and test its properties
    const identifier_zero = program.shared_program_data.identifiers.get("__main__.fib").?;

    // Test various properties of the identifier (e.g., pc, cairo_type, value, size)
    try expectEqual(@as(?usize, 11), identifier_zero.pc.?);
    try expectEqual(@as(?[]const u8, null), identifier_zero.cairo_type);
    try expect(identifier_zero.decorators.?.len == 0);
    try expectEqual(@as(?usize, null), identifier_zero.size);
    try expectEqual(@as(?[]const u8, null), identifier_zero.full_name);
    try expectEqual(@as(?[]const Reference, null), identifier_zero.references);
    try expectEqual(@as(?json.ArrayHashMap(IdentifierMember), null), identifier_zero.members);
    try expectEqual(@as(?[]const u8, null), identifier_zero.cairo_type);
}

test "ProgramJson: parseProgramJson with missing entry point should return an error" {
    // Get the absolute path of the current working directory.
    var buffer: [std.fs.MAX_PATH_BYTES]u8 = undefined;

    // Obtain the real path of the JSON file
    const path = try std.os.realpath(
        "cairo_programs/manually_compiled/valid_program_a.json",
        &buffer,
    );

    // Parse the JSON file into a `ProgramJson` structure
    var parsed_program = try ProgramJson.parseFromFile(std.testing.allocator, path);
    // Deallocate parsed_program at the end of the scope
    defer parsed_program.deinit();

    // Specify the entrypoint identifier
    var entrypoint: []const u8 = "missing_function";

    // Expect an error related to an entrypoint not found in the parsed program
    try expectError(
        ProgramError.EntrypointNotFound,
        parsed_program.value.parseProgramJson(
            std.testing.allocator,
            &entrypoint,
        ),
    );
}

test "ProgramJson: parseProgramJson should parse a valid manually compiled program with an entry point" {
    // Get the absolute path of the current working directory.
    var buffer: [std.fs.MAX_PATH_BYTES]u8 = undefined;

    // Obtain the real path of the JSON file
    const path = try std.os.realpath(
        "cairo_programs/manually_compiled/valid_program_a.json",
        &buffer,
    );

    // Parse the JSON file into a `ProgramJson` structure
    var parsed_program = try ProgramJson.parseFromFile(std.testing.allocator, path);
    // Deallocate parsed_program at the end of the scope
    defer parsed_program.deinit();

    // Specify the entrypoint identifier
    var entrypoint: []const u8 = "main";

    // Parse the program JSON into a `Program` structure
    var program = try parsed_program.value.parseProgramJson(
        std.testing.allocator,
        &entrypoint,
    );
    // Deallocate program at the end of the scope
    defer program.deinit(std.testing.allocator);

    // Define an array of expected MaybeRelocatable values
    const expected_data_vec = [_]MaybeRelocatable{
        MaybeRelocatable.fromU256(5189976364521848832),
        MaybeRelocatable.fromU256(1000),
        MaybeRelocatable.fromU256(5189976364521848832),
        MaybeRelocatable.fromU256(2000),
        MaybeRelocatable.fromU256(5201798304953696256),
        MaybeRelocatable.fromU256(2345108766317314046),
    };

    // Expect equality between the expected MaybeRelocatable values and the parsed program data items
    try expectEqualSlices(
        MaybeRelocatable,
        &expected_data_vec,
        program.shared_program_data.data.items,
    );

    // Expect the entrypoint `main` to be at index 0 in the shared_program_data
    try expectEqual(
        @as(usize, 0),
        program.shared_program_data.main,
    );

    // TODO: validate hints once implemented
}

test "ProgramJson: parseProgramJson should parse a valid manually compiled program without entry point" {
    // Get the absolute path of the current working directory.
    var buffer: [std.fs.MAX_PATH_BYTES]u8 = undefined;

    // Obtain the real path of the JSON file
    const path = try std.os.realpath(
        "cairo_programs/manually_compiled/valid_program_a.json",
        &buffer,
    );

    // Parse the JSON file into a `ProgramJson` structure
    var parsed_program = try ProgramJson.parseFromFile(std.testing.allocator, path);
    // Deallocate parsed_program at the end of the scope
    defer parsed_program.deinit();

    // Parse the program JSON into a `Program` structure
    var program = try parsed_program.value.parseProgramJson(
        std.testing.allocator,
        null,
    );
    // Deallocate program at the end of the scope
    defer program.deinit(std.testing.allocator);

    // Define an array of expected MaybeRelocatable values
    const expected_data_vec = [_]MaybeRelocatable{
        MaybeRelocatable.fromU256(5189976364521848832),
        MaybeRelocatable.fromU256(1000),
        MaybeRelocatable.fromU256(5189976364521848832),
        MaybeRelocatable.fromU256(2000),
        MaybeRelocatable.fromU256(5201798304953696256),
        MaybeRelocatable.fromU256(2345108766317314046),
    };

    // Expect equality between the expected MaybeRelocatable values and the parsed program data items
    try expectEqualSlices(
        MaybeRelocatable,
        &expected_data_vec,
        program.shared_program_data.data.items,
    );

    // Expect the entrypoint `main` to be at index null in the shared_program_data
    try expectEqual(
        @as(?usize, null),
        program.shared_program_data.main,
    );

    // TODO: validate hints once implemented
}

test "ProgramJson: parseProgramJson with constant deserialization" {
    // Get the absolute path of the current working directory.
    var buffer: [std.fs.MAX_PATH_BYTES]u8 = undefined;

    // Obtain the real path of the JSON file.
    const path = try std.os.realpath(
        "cairo_programs/manually_compiled/deserialize_constant_test.json",
        &buffer,
    );

    // Parse the JSON file into a `ProgramJson` structure.
    var parsed_program = try ProgramJson.parseFromFile(std.testing.allocator, path);
    // Deallocate parsed_program at the end of the scope.
    defer parsed_program.deinit();

    // Parse the program JSON into a `Program` structure without specifying an entry point.
    var program = try parsed_program.value.parseProgramJson(
        std.testing.allocator,
        null,
    );
    // Deallocate program at the end of the scope.
    defer program.deinit(std.testing.allocator);

    // Define and initialize a hashmap for expected identifiers.
    var expected_identifiers = std.StringHashMap(Identifier).init(std.testing.allocator);
    defer expected_identifiers.deinit();

    // Populate the hashmap with expected identifier values.
    try expected_identifiers.put("__main__.main", .{
        .pc = 0,
        .type = "function",
        .value = null,
        .valueFelt = null,
        .full_name = null,
        .members = null,
        .cairo_type = null,
    });

    try expected_identifiers.put("__main__.compare_abs_arrays.SIZEOF_LOCALS", .{
        .pc = null,
        .type = "const",
        .value = -3618502788666131213697322783095070105623107215331596699973092056135872020481,
        .valueFelt = Felt252.fromSignedInteger(-3618502788666131213697322783095070105623107215331596699973092056135872020481),
        .full_name = null,
        .members = null,
        .cairo_type = null,
    });

    try expected_identifiers.put("starkware.cairo.common.cairo_keccak.keccak.unsigned_div_rem", .{
        .pc = null,
        .type = "alias",
        .value = null,
        .valueFelt = null,
        .full_name = null,
        .members = null,
        .cairo_type = null,
    });

    try expected_identifiers.put("starkware.cairo.common.cairo_keccak.packed_keccak.ALL_ONES", .{
        .pc = null,
        .type = "const",
        .value = -106710729501573572985208420194530329073740042555888586719234,
        .valueFelt = Felt252.fromSignedInteger(-106710729501573572985208420194530329073740042555888586719234),
        .full_name = null,
        .members = null,
        .cairo_type = null,
    });

    try expected_identifiers.put("starkware.cairo.common.cairo_keccak.packed_keccak.BLOCK_SIZE", .{
        .pc = null,
        .type = "const",
        .value = 3,
        .valueFelt = Felt252.fromInteger(3),
        .full_name = null,
        .members = null,
        .cairo_type = null,
    });

    try expected_identifiers.put("starkware.cairo.common.alloc.alloc.SIZEOF_LOCALS", .{
        .pc = null,
        .type = "const",
        .value = 0,
        .valueFelt = Felt252.zero(),
        .full_name = null,
        .members = null,
        .cairo_type = null,
    });

    try expected_identifiers.put("starkware.cairo.common.uint256.SHIFT", .{
        .pc = null,
        .type = "const",
        .value = 340282366920938463463374607431768211456,
        .valueFelt = Felt252.fromInteger(340282366920938463463374607431768211456),
        .full_name = null,
        .members = null,
        .cairo_type = null,
    });

    // Check for equality between the counts of expected identifiers and parsed identifiers.
    try expectEqual(
        expected_identifiers.count(),
        program.shared_program_data.identifiers.count(),
    );

    // Create an iterator for identifiers in the parsed program data.
    var identifiers_iterator = program.shared_program_data.identifiers.iterator();

    // Iterate through the parsed identifiers and check against expected values.
    while (identifiers_iterator.next()) |kv| {
        // Retrieve expected and parsed identifiers based on the key.
        const expected_identifier = expected_identifiers.get(kv.key_ptr.*).?;
        const identifier = program.shared_program_data.identifiers.get(kv.key_ptr.*).?;

        // Compare various attributes of the expected and parsed identifiers.
        try expectEqual(expected_identifier.pc, identifier.pc);
        try expectEqualStrings(expected_identifier.type.?, identifier.type.?);
        try expectEqual(expected_identifier.value, identifier.value);
        try expectEqual(expected_identifier.valueFelt, identifier.valueFelt);
        try expectEqual(expected_identifier.full_name, identifier.full_name);
        try expectEqual(expected_identifier.members, identifier.members);
        try expectEqual(expected_identifier.cairo_type, identifier.cairo_type);
    }
}

<<<<<<< HEAD
test "ProgramJson: parseFromString should deserialize attributes properly" {
    // Valid JSON string representing a Cairo v0 program
    const valid_json =
        \\  {
        \\     "prime": "0x800000000000011000000000000000000000000000000000000000000000001",
        \\    "attributes": [
        \\        {
        \\             "accessible_scopes": [
        \\                 "openzeppelin.security.safemath.library",
        \\                 "openzeppelin.security.safemath.library.SafeUint256",
        \\                 "openzeppelin.security.safemath.library.SafeUint256.add"
        \\            ],
        \\             "end_pc": 381,
        \\             "flow_tracking_data": {
        \\                 "ap_tracking": {
        \\                     "group": 14,
        \\                     "offset": 35
        \\                 },
        \\                 "reference_ids": {}
        \\             },
        \\              "name": "error_message",
        \\             "start_pc": 379,
        \\             "value": "SafeUint256: addition overflow"
        \\          },
        \\          {
        \\                        "accessible_scopes": [
        \\                          "openzeppelin.security.safemath.library",
        \\                          "openzeppelin.security.safemath.library.SafeUint256",
        \\                          "openzeppelin.security.safemath.library.SafeUint256.sub_le"
        \\                      ],
        \\                      "end_pc": 404,
        \\                     "flow_tracking_data": {
        \\                          "ap_tracking": {
        \\                              "group": 15,
        \\                              "offset": 60
        \\                          },
        \\                          "reference_ids": {}
        \\                      },
        \\                      "name": "error_message",
        \\                      "start_pc": 402,
        \\                      "value": "SafeUint256: subtraction overflow"
        \\                  }
        \\              ],
        \\             "debug_info": {
        \\                  "instruction_locations": {}
        \\              },
        \\              "builtins": [],
        \\            "data": [
        \\               ],
        \\               "identifiers": {
        \\               },
        \\               "hints": {
        \\               },
        \\               "reference_manager": {
        \\                   "references": [
        \\                   ]
        \\               }
        \\          }
    ;

    // Parsing the JSON string into a `ProgramJson` instance
    var parsed_program = try ProgramJson.parseFromString(std.testing.allocator, valid_json);
    defer parsed_program.deinit();

    // Expected attributes to be parsed from the JSON
    const expected_attributes = [_]Attribute{
        .{
            .name = "error_message",
            .start_pc = 379,
            .end_pc = 381,
            .value = "SafeUint256: addition overflow",
            .flow_tracking_data = .{
                .ap_tracking = .{ .group = 14, .offset = 35 },
                .reference_ids = null,
            },
        },
        .{
            .name = "error_message",
            .start_pc = 402,
            .end_pc = 404,
            .value = "SafeUint256: subtraction overflow",
            .flow_tracking_data = .{
                .ap_tracking = .{ .group = 15, .offset = 60 },
                .reference_ids = null,
            },
        },
    };

    // Ensure that the number of parsed attributes matches the number of expected attributes.
    try expect(parsed_program.value.attributes.?.len == expected_attributes.len);

    // Iterating over parsed attributes and checking against expected values
    for (parsed_program.value.attributes.?, 0..) |attribute, i| {
        try expectEqualStrings(expected_attributes[i].name, attribute.name);
        try expectEqual(expected_attributes[i].start_pc, attribute.start_pc);
        try expectEqual(expected_attributes[i].end_pc, attribute.end_pc);
        try expectEqual(
            expected_attributes[i].flow_tracking_data.?.ap_tracking,
            attribute.flow_tracking_data.?.ap_tracking,
        );
        try expectEqual(
            @as(usize, 0),
            attribute.flow_tracking_data.?.reference_ids.?.map.count(),
        );
    }
}

test "ProgramJson: parseFromString should deserialize instruction locations with no parent properly" {
    // Valid JSON string representing a Cairo v0 program
    const valid_json =
        \\    {
        \\            "prime": "0x800000000000011000000000000000000000000000000000000000000000001",
        \\            "attributes": [],
        \\            "debug_info": {
        \\                "file_contents": {},
        \\                "instruction_locations": {
        \\                    "0": {
        \\                        "accessible_scopes": [
        \\                            "starkware.cairo.lang.compiler.lib.registers",
        \\                            "starkware.cairo.lang.compiler.lib.registers.get_fp_and_pc"
        \\                        ],
        \\                        "flow_tracking_data": {
        \\                            "ap_tracking": {
        \\                                "group": 0,
        \\                                "offset": 0
        \\                            },
        \\                            "reference_ids": {}
        \\                        },
        \\                        "hints": [],
        \\                        "inst": {
        \\                            "end_col": 73,
        \\                            "end_line": 7,
        \\                            "input_file": {
        \\                                "filename": "/Users/user/test/env/lib/python3.9/site-packages/starkware/cairo/lang/compiler/lib/registers.cairo"
        \\                            },
        \\                            "start_col": 5,
        \\                            "start_line": 7
        \\                        }
        \\                    },
        \\                    "3": {
        \\                        "accessible_scopes": [
        \\                            "starkware.cairo.common.alloc",
        \\                            "starkware.cairo.common.alloc.alloc"
        \\                        ],
        \\                        "flow_tracking_data": {
        \\                            "ap_tracking": {
        \\                                "group": 1,
        \\                                "offset": 1
        \\                            },
        \\                            "reference_ids": {}
        \\                        },
        \\                        "hints": [],
        \\                        "inst": {
        \\                            "end_col": 40,
        \\                            "end_line": 5,
        \\                            "input_file": {
        \\                                "filename": "/Users/user/test/env/lib/python3.9/site-packages/starkware/cairo/common/alloc.cairo"
        \\                            },
        \\                            "start_col": 5,
        \\                            "start_line": 5
        \\                        }
        \\                    }
        \\                }
        \\            },
        \\            "builtins": [],
        \\            "data": [
        \\            ],
        \\            "identifiers": {
        \\            },
        \\            "hints": {
        \\            },
        \\            "reference_manager": {
        \\                "references": [
        \\                ]
        \\            }
        \\        }
    ;

    // Parsing the JSON string into a `ProgramJson` instance
    var parsed_program = try ProgramJson.parseFromString(std.testing.allocator, valid_json);
    defer parsed_program.deinit();

    // Creating an empty hash map to hold expected instruction locations
    var expected_instructions_location = std.StringHashMap(InstructionLocation).init(std.testing.allocator);
    defer expected_instructions_location.deinit();

    // Adding expected instruction locations to the hash map
    try expected_instructions_location.put(
        "0",
        .{
            .accessible_scopes = &[_][]const u8{
                "starkware.cairo.lang.compiler.lib.registers",
                "starkware.cairo.lang.compiler.lib.registers.get_fp_and_pc",
            },
            .flow_tracking_data = .{
                .ap_tracking = .{ .group = 0, .offset = 0 },
                .reference_ids = null,
            },
            .hints = &[_]HintLocation{},
            .inst = .{
                .end_col = 73,
                .end_line = 7,
                .input_file = .{
                    .filename = "/Users/user/test/env/lib/python3.9/site-packages/starkware/cairo/lang/compiler/lib/registers.cairo",
                },
                .start_col = 5,
                .start_line = 7,
            },
        },
    );

    // Adding another expected instruction location to the hash map
    try expected_instructions_location.put(
        "3",
        .{
            .accessible_scopes = &[_][]const u8{
                "starkware.cairo.common.alloc",
                "starkware.cairo.common.alloc.alloc",
            },
            .flow_tracking_data = .{
                .ap_tracking = .{ .group = 1, .offset = 1 },
                .reference_ids = null,
            },
            .hints = &[_]HintLocation{},
            .inst = .{
                .end_col = 40,
                .end_line = 5,
                .input_file = .{
                    .filename = "/Users/user/test/env/lib/python3.9/site-packages/starkware/cairo/common/alloc.cairo",
                },
                .start_col = 5,
                .start_line = 5,
            },
        },
    );

    // Ensure that the count of expected and parsed instruction locations matches
    try expectEqual(
        expected_instructions_location.count(),
        parsed_program.value.debug_info.?.instruction_locations.?.map.count(),
    );

    // Iterator for parsed instruction locations
    var instruction_location_iterator = parsed_program.value.debug_info.?.instruction_locations.?.map.iterator();

    while (instruction_location_iterator.next()) |kv| {
        // Retrieving expected and parsed instruction locations by key
        const expected_instruction_location = expected_instructions_location.get(kv.key_ptr.*);
        const instruction_location = parsed_program.value.debug_info.?.instruction_locations.?.map.get(kv.key_ptr.*);

        // Comparing attributes of expected and parsed instruction locations
        for (instruction_location.?.accessible_scopes, 0..) |accessible_scope, i| {
            // Checking and asserting the equality of accessible scopes
            try expectEqualStrings(
                accessible_scope,
                expected_instruction_location.?.accessible_scopes[i],
            );
        }

        // Asserting the equality of Ap register tracking between expected and parsed locations
        try expectEqual(
            expected_instruction_location.?.flow_tracking_data.?.ap_tracking,
            instruction_location.?.flow_tracking_data.?.ap_tracking,
        );

        // Asserting that the reference IDs count of the parsed location's flow tracking data is zero
        try expectEqual(
            @as(usize, 0),
            instruction_location.?.flow_tracking_data.?.reference_ids.?.map.count(),
        );

        // Asserting the equality of HintLocation slices between expected and parsed locations
        try expectEqualSlices(
            HintLocation,
            expected_instruction_location.?.hints,
            instruction_location.?.hints,
        );

        // Asserting the equality of end column attribute between expected and parsed locations
        try expectEqual(
            expected_instruction_location.?.inst.end_col,
            instruction_location.?.inst.end_col,
        );
        // Asserting the equality of end line attribute between expected and parsed locations
        try expectEqual(
            expected_instruction_location.?.inst.end_line,
            instruction_location.?.inst.end_line,
        );
        // Asserting the equality of input file filename attribute between expected and parsed locations
        try expectEqualStrings(
            expected_instruction_location.?.inst.input_file.filename,
            instruction_location.?.inst.input_file.filename,
        );
        // Asserting the equality of start column attribute between expected and parsed locations
        try expectEqual(
            expected_instruction_location.?.inst.start_col,
            instruction_location.?.inst.start_col,
        );
        // Asserting the equality of start line attribute between expected and parsed locations
        try expectEqual(
            expected_instruction_location.?.inst.start_line,
            instruction_location.?.inst.start_line,
        );
    }
}

test "ProgramJson: parseFromString should deserialize instruction locations with parent properly" {
    // Valid JSON string representing a Cairo v0 program
    const valid_json =
        \\   {
        \\            "prime": "0x800000000000011000000000000000000000000000000000000000000000001",
        \\            "attributes": [],
        \\            "debug_info": {
        \\                "file_contents": {},
        \\                "instruction_locations": {
        \\                    "4": {
        \\                        "accessible_scopes": [
        \\                            "__main__",
        \\                            "__main__",
        \\                            "__main__.constructor"
        \\                        ],
        \\                        "flow_tracking_data": null,
        \\                        "hints": [],
        \\                        "inst": {
        \\                            "end_col": 36,
        \\                            "end_line": 9,
        \\                            "input_file": {
        \\                                "filename": "test/contracts/cairo/always_fail.cairo"
        \\                            },
        \\                            "parent_location": [
        \\                               {
        \\                                    "end_col": 36,
        \\                                    "end_line": 9,
        \\                                    "input_file": {
        \\                                        "filename": "test/contracts/cairo/always_fail.cairo"
        \\                                    },
        \\                                    "parent_location": [
        \\                                        {
        \\                                            "end_col": 15,
        \\                                            "end_line": 11,
        \\                                            "input_file": {
        \\                                                "filename": "test/contracts/cairo/always_fail.cairo"
        \\                                            },
        \\                                            "start_col": 5,
        \\                                            "start_line": 11
        \\                                        },
        \\                                        "While trying to retrieve the implicit argument 'syscall_ptr' in:"
        \\                                    ],
        \\                                    "start_col": 18,
        \\                                    "start_line": 9
        \\                                },
        \\                                "While expanding the reference 'syscall_ptr' in:"
        \\                            ],
        \\                            "start_col": 18,
        \\                            "start_line": 9
        \\                        }
        \\                    }
        \\                }
        \\            },
        \\            "builtins": [],
        \\            "data": [
        \\            ],
        \\            "identifiers": {
        \\            },
        \\            "hints": {
        \\            },
        \\            "reference_manager": {
        \\                "references": [
        \\                ]
        \\            }
        \\        }
    ;

    // Parsing the JSON string into a `ProgramJson` instance
    var parsed_program = try ProgramJson.parseFromString(std.testing.allocator, valid_json);
    defer parsed_program.deinit();

    // Creating an empty hash map to hold expected instruction locations
    var expected_instructions_location = std.StringHashMap(InstructionLocation).init(std.testing.allocator);
    defer expected_instructions_location.deinit();

    // Adding expected instruction locations to the hash map
    try expected_instructions_location.put(
        "4",
        .{
            .accessible_scopes = &[_][]const u8{
                "__main__",
                "__main__",
                "__main__.constructor",
            },
            .flow_tracking_data = null,
            .hints = &[_]HintLocation{},
            .inst = .{
                .end_col = 36,
                .end_line = 9,
                .input_file = .{ .filename = "test/contracts/cairo/always_fail.cairo" },
                .start_col = 18,
                .start_line = 9,
            },
        },
    );

    // Ensure that the count of expected and parsed instruction locations matches
    try expectEqual(
        expected_instructions_location.count(),
        parsed_program.value.debug_info.?.instruction_locations.?.map.count(),
    );

    // Iterator for parsed instruction locations
    var instruction_location_iterator = parsed_program.value.debug_info.?.instruction_locations.?.map.iterator();

    while (instruction_location_iterator.next()) |kv| {
        // Retrieving expected and parsed instruction locations by key
        const expected_instruction_location = expected_instructions_location.get(kv.key_ptr.*);
        const instruction_location = parsed_program.value.debug_info.?.instruction_locations.?.map.get(kv.key_ptr.*);

        // Comparing attributes of expected and parsed instruction locations
        for (instruction_location.?.accessible_scopes, 0..) |accessible_scope, i| {
            // Checking and asserting the equality of accessible scopes
            try expectEqualStrings(
                accessible_scope,
                expected_instruction_location.?.accessible_scopes[i],
            );
        }

        // Asserting the equality of Ap register tracking between expected and parsed locations
        try expectEqual(
            expected_instruction_location.?.flow_tracking_data,
            instruction_location.?.flow_tracking_data,
        );

        // Asserting the equality of HintLocation slices between expected and parsed locations
        try expectEqualSlices(
            HintLocation,
            expected_instruction_location.?.hints,
            instruction_location.?.hints,
        );

        // Asserting the equality of end column attribute between expected and parsed locations
        try expectEqual(
            expected_instruction_location.?.inst.end_col,
            instruction_location.?.inst.end_col,
        );
        // Asserting the equality of end line attribute between expected and parsed locations
        try expectEqual(
            expected_instruction_location.?.inst.end_line,
            instruction_location.?.inst.end_line,
        );
        // Asserting the equality of input file filename attribute between expected and parsed locations
        try expectEqualStrings(
            expected_instruction_location.?.inst.input_file.filename,
            instruction_location.?.inst.input_file.filename,
        );
        // Asserting the equality of start column attribute between expected and parsed locations
        try expectEqual(
            expected_instruction_location.?.inst.start_col,
            instruction_location.?.inst.start_col,
        );
        // Asserting the equality of start line attribute between expected and parsed locations
        try expectEqual(
            expected_instruction_location.?.inst.start_line,
            instruction_location.?.inst.start_line,
        );

        // First parent location
        const first_parent_location = instruction_location.?.inst.parent_location.?.array.items[0].object;

        // Assertion: Ensuring the end column of the first parent location matches the expected value 36
        try expectEqual(
            @as(i64, 36),
            first_parent_location.get("end_col").?.integer,
        );

        // Assertion: Ensuring the end line of the first parent location matches the expected value 9
        try expectEqual(
            @as(i64, 9),
            first_parent_location.get("end_line").?.integer,
        );

        // Assertion: Ensuring the filename of the input file of the first parent location matches the expected string
        try expectEqualStrings(
            "test/contracts/cairo/always_fail.cairo",
            first_parent_location.get("input_file").?.object.get("filename").?.string,
        );

        // Assertion: Ensuring the start column of the first parent location matches the expected value 18
        try expectEqual(
            @as(i64, 18),
            first_parent_location.get("start_col").?.integer,
        );

        // Assertion: Ensuring the start line of the first parent location matches the expected value 9
        try expectEqual(
            @as(i64, 9),
            first_parent_location.get("start_line").?.integer,
        );

        // Second parent location
        const second_parent_location = first_parent_location.get("parent_location").?.array.items[0].object;

        // Assertion: Ensuring the end column of the second parent location matches the expected value 15
        try expectEqual(
            @as(i64, 15),
            second_parent_location.get("end_col").?.integer,
        );

        // Assertion: Ensuring the end line of the second parent location matches the expected value 11
        try expectEqual(
            @as(i64, 11),
            second_parent_location.get("end_line").?.integer,
        );

        // Assertion: Ensuring the filename of the input file of the second parent location matches the expected string
        try expectEqualStrings(
            "test/contracts/cairo/always_fail.cairo",
            second_parent_location.get("input_file").?.object.get("filename").?.string,
        );

        // Assertion: Ensuring the start column of the second parent location matches the expected value 5
        try expectEqual(
            @as(i64, 5),
            second_parent_location.get("start_col").?.integer,
        );

        // Assertion: Ensuring the start line of the second parent location matches the expected value 11
        try expectEqual(
            @as(i64, 11),
            second_parent_location.get("start_line").?.integer,
        );
    }
}

test "ProgramJson: Program deserialization with instruction locations containing parent_location" {
    // Valid JSON string representing a Cairo v0 program
    const valid_json =
        \\   {
        \\            "prime": "0x800000000000011000000000000000000000000000000000000000000000001",
        \\            "attributes": [],
        \\            "debug_info": {
        \\                "file_contents": {},
        \\                "instruction_locations": {
        \\                    "4": {
        \\                        "accessible_scopes": [
        \\                            "__main__",
        \\                            "__main__",
        \\                            "__main__.constructor"
        \\                        ],
        \\                        "flow_tracking_data": null,
        \\                        "hints": [],
        \\                        "inst": {
        \\                            "end_col": 36,
        \\                            "end_line": 9,
        \\                            "input_file": {
        \\                                "filename": "test/contracts/cairo/always_fail.cairo"
        \\                            },
        \\                            "parent_location": [
        \\                               {
        \\                                    "end_col": 36,
        \\                                    "end_line": 9,
        \\                                    "input_file": {
        \\                                        "filename": "test/contracts/cairo/always_fail.cairo"
        \\                                    },
        \\                                    "parent_location": [
        \\                                        {
        \\                                            "end_col": 15,
        \\                                            "end_line": 11,
        \\                                            "input_file": {
        \\                                                "filename": "test/contracts/cairo/always_fail.cairo"
        \\                                            },
        \\                                            "start_col": 5,
        \\                                            "start_line": 11
        \\                                        },
        \\                                        "While trying to retrieve the implicit argument 'syscall_ptr' in:"
        \\                                    ],
        \\                                    "start_col": 18,
        \\                                    "start_line": 9
        \\                                },
        \\                                "While expanding the reference 'syscall_ptr' in:"
        \\                            ],
        \\                            "start_col": 18,
        \\                            "start_line": 9
        \\                        }
        \\                    }
        \\                }
        \\            },
        \\            "builtins": [],
        \\            "data": [
        \\            ],
        \\            "identifiers": {
        \\            },
        \\            "hints": {
        \\            },
        \\            "reference_manager": {
        \\                "references": [
        \\                ]
        \\            }
        \\        }
    ;

    // Parsing the JSON string into a `ProgramJson` instance
    var parsed_program = try ProgramJson.parseFromString(std.testing.allocator, valid_json);
    defer parsed_program.deinit();

    // Parse the program JSON into a `Program` structure without specifying an entry point.
    var program = try parsed_program.value.parseProgramJson(
        std.testing.allocator,
        null,
    );
    // Deallocate program at the end of the scope.
    defer program.deinit(std.testing.allocator);

    // Creating an empty hash map to hold expected instruction locations
    var expected_instructions_location = std.StringHashMap(InstructionLocation).init(std.testing.allocator);
    defer expected_instructions_location.deinit();

    // Create an empty linked list structure to hold `Node`s
    var list = InstructionLinkedList{};

    // Initialize the first `Node` structure for `parent_location_instruction_2`
    var parent_location_instruction_2 = InstructionLinkedList.Node{ .data = .{
        .end_col = 15,
        .end_line = 11,
        .input_file = .{ .filename = "test/contracts/cairo/always_fail.cairo" },
        .start_col = 5,
        .start_line = 11,
    } };

    // Initialize the second `Node` structure for `parent_location_instruction_1`
    var parent_location_instruction_1 = InstructionLinkedList.Node{ .data = .{
        .end_col = 36,
        .end_line = 9,
        .input_file = .{ .filename = "test/contracts/cairo/always_fail.cairo" },
        .start_col = 18,
        .start_line = 9,
    } };

    // Prepend `parent_location_instruction_2` to the linked list
    list.prepend(&parent_location_instruction_2);

    // Prepend `parent_location_instruction_1` to the linked list
    list.prepend(&parent_location_instruction_1);

    // Create an expected instruction location and add it to the hashmap
    try expected_instructions_location.put(
        "4",
        .{
            .accessible_scopes = &[_][]const u8{
                "__main__",
                "__main__",
                "__main__.constructor",
            },
            .flow_tracking_data = null,
            .hints = &[_]HintLocation{},
            .inst = .{
                .end_col = 36,
                .end_line = 9,
                .input_file = .{ .filename = "test/contracts/cairo/always_fail.cairo" },
                .parent_location_instruction = list,
                .start_col = 18,
                .start_line = 9,
            },
        },
    );

    // Ensure the count of expected instructions matches the parsed program's instruction locations
    try expectEqual(
        expected_instructions_location.count(),
        program.getInstructionLocations().?.count(),
    );

    // Iterator for parsed instruction locations
    var it = program.getInstructionLocations().?.iterator();

    // Iterate through the parsed instruction locations
    while (it.next()) |kv| {
        // Retrieve expected and parsed instruction locations by key
        const expected_instruction_location = expected_instructions_location.get(kv.key_ptr.*);
        const instruction_location = program.getInstructionLocation(kv.key_ptr.*);

        // Comparing attributes of expected and parsed instruction locations
        for (instruction_location.?.accessible_scopes, 0..) |accessible_scope, i| {
            // Checking and asserting the equality of accessible scopes
            try expectEqualStrings(
                accessible_scope,
                expected_instruction_location.?.accessible_scopes[i],
            );
        }

        // Asserting the equality of Ap register tracking between expected and parsed locations
        try expectEqual(
            expected_instruction_location.?.flow_tracking_data,
            instruction_location.?.flow_tracking_data,
        );

        // Asserting the equality of HintLocation slices between expected and parsed locations
        try expectEqualSlices(
            HintLocation,
            expected_instruction_location.?.hints,
            instruction_location.?.hints,
        );

        // Asserting the equality of end column attribute between expected and parsed locations
        try expectEqual(
            expected_instruction_location.?.inst.end_col,
            instruction_location.?.inst.end_col,
        );
        // Asserting the equality of end line attribute between expected and parsed locations
        try expectEqual(
            expected_instruction_location.?.inst.end_line,
            instruction_location.?.inst.end_line,
        );
        // Asserting the equality of input file filename attribute between expected and parsed locations
        try expectEqualStrings(
            expected_instruction_location.?.inst.input_file.filename,
            instruction_location.?.inst.input_file.filename,
        );
        // Asserting the equality of start column attribute between expected and parsed locations
        try expectEqual(
            expected_instruction_location.?.inst.start_col,
            instruction_location.?.inst.start_col,
        );
        // Asserting the equality of start line attribute between expected and parsed locations
        try expectEqual(
            expected_instruction_location.?.inst.start_line,
            instruction_location.?.inst.start_line,
        );

        // Iterating through the linked list of parent_location_instruction nodes
        var it_actual = instruction_location.?.inst.parent_location_instruction.?.first;
        var it_expected = expected_instruction_location.?.inst.parent_location_instruction.?.first;

        // Loop through the linked list until it_actual reaches the end (null)
        while (it_actual) |node| : (it_actual = node.next) {
            // Asserting the equality of 'end_col' attribute between expected and actual nodes
            try expectEqual(it_expected.?.data.end_col, it_actual.?.data.end_col);

            // Asserting the equality of 'end_line' attribute between expected and actual nodes
            try expectEqual(it_expected.?.data.end_line, it_actual.?.data.end_line);

            // Asserting the equality of 'filename' attribute between expected and actual nodes' input_file
            try expectEqualStrings(
                it_expected.?.data.input_file.filename,
                it_actual.?.data.input_file.filename,
            );

            // Asserting the equality of 'start_col' attribute between expected and actual nodes
            try expectEqual(it_expected.?.data.start_col, it_actual.?.data.start_col);

            // Asserting the equality of 'start_line' attribute between expected and actual nodes
            try expectEqual(it_expected.?.data.start_line, it_actual.?.data.start_line);

            // Move to the next expected node for comparison in the next iteration
            it_expected = it_expected.?.next;
        }
=======
test "ProgramJson should be able to parse a sample subset of cairo0 files"  {
    const allocator = std.testing.allocator;
    
    const program_names: []const []const u8 = &[_][]const u8{
        "_keccak",
        "assert_nn",
        "bitwise_recursion",
        "blake2s_felts",
        "cairo_finalize_keccak_block_size_1000",
        "fibonacci",
        "keccak_integration_tests",
        "math_integration_tests",
        "pedersen_test",
        "poseidon_hash",
        "poseidon_multirun",
        "reduce",
        "secp_ec",
        "sha256_test",
        "uint256_integration_tests",
    };

    inline for (program_names) |program_name| {
        const program_path = try std.mem.concat(
            allocator,
            u8,
            &[_][]const u8{ "cairo_programs/", program_name, ".json" },
        );
        defer allocator.free(program_path);
        errdefer std.debug.print("cannot parse program: {s}\n", .{program_path});        

        var buffer: [std.fs.MAX_PATH_BYTES]u8 = undefined;
        const path = try std.os.realpath(program_path, &buffer);
        var parsed_program = try ProgramJson.parseFromFile(allocator, path);
        defer parsed_program.deinit();
>>>>>>> 4b8b3531
    }
}<|MERGE_RESOLUTION|>--- conflicted
+++ resolved
@@ -1468,7 +1468,6 @@
     }
 }
 
-<<<<<<< HEAD
 test "ProgramJson: parseFromString should deserialize attributes properly" {
     // Valid JSON string representing a Cairo v0 program
     const valid_json =
@@ -2223,7 +2222,8 @@
             // Move to the next expected node for comparison in the next iteration
             it_expected = it_expected.?.next;
         }
-=======
+}
+
 test "ProgramJson should be able to parse a sample subset of cairo0 files"  {
     const allocator = std.testing.allocator;
     
@@ -2258,6 +2258,5 @@
         const path = try std.os.realpath(program_path, &buffer);
         var parsed_program = try ProgramJson.parseFromFile(allocator, path);
         defer parsed_program.deinit();
->>>>>>> 4b8b3531
     }
 }
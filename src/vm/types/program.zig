--- conflicted
+++ resolved
@@ -1267,7 +1267,6 @@
     try expectEqualDeep(hints.get(4).?[0], program_hints.get(4).?[0]);
 }
 
-<<<<<<< HEAD
 test "Program: get relocated instruction locations" {
     const allocator = std.testing.allocator;
 
@@ -1397,7 +1396,8 @@
         },
         relocated_instructions.?.get(14),
     );
-=======
+}
+
 test "Program: new default program" {
     var program = try Program.initDefault(std.testing.allocator, false);
     defer program.deinit(std.testing.allocator);
@@ -1412,5 +1412,4 @@
     try expect(program.shared_program_data.instruction_locations == null);
     try expectEqual(@as(usize, 0), program.shared_program_data.identifiers.count());
     try expect(program.shared_program_data.reference_manager.items.len == 0);
->>>>>>> 5b451a9e
 }
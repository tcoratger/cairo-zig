--- conflicted
+++ resolved
@@ -40,14 +40,10 @@
 pub const HintsRanges = union(enum) {
     const Self = @This();
 
-<<<<<<< HEAD
-    Extensive: std.AutoHashMap(Relocatable, HintRange),
-=======
     /// Represents an extensive collection of hint ranges stored in an AutoHashMap.
     Extensive: std.AutoHashMap(Relocatable, HintRange),
 
     /// Represents a non-extensive collection of hint ranges stored in an ArrayList.
->>>>>>> ee9db372
     NonExtensive: std.ArrayList(?HintRange),
 
     /// Initializes a new HintsRanges instance.
